from diffusers_helper import lora_utils
from diffusers_helper.hf_login import login

import os

os.environ['HF_HOME'] = os.path.abspath(os.path.realpath(os.path.join(os.path.dirname(__file__), './hf_download')))

import gradio as gr
import torch
import traceback
import einops
import safetensors.torch as sf
import numpy as np
import argparse
import math

from PIL import Image
from diffusers import AutoencoderKLHunyuanVideo
from transformers import LlamaModel, CLIPTextModel, LlamaTokenizerFast, CLIPTokenizer
from diffusers_helper.hunyuan import encode_prompt_conds, vae_decode, vae_encode, vae_decode_fake
from diffusers_helper.utils import save_bcthw_as_mp4, crop_or_pad_yield_mask, soft_append_bcthw, resize_and_center_crop, state_dict_weighted_merge, state_dict_offset_merge, generate_timestamp
from diffusers_helper.models.hunyuan_video_packed import HunyuanVideoTransformer3DModelPacked
from diffusers_helper.pipelines.k_diffusion_hunyuan import sample_hunyuan
from diffusers_helper.memory import cpu, gpu, get_cuda_free_memory_gb, move_model_to_device_with_memory_preservation, offload_model_from_device_for_memory_preservation, fake_diffusers_current_device, DynamicSwapInstaller, unload_complete_models, load_model_as_complete
from diffusers_helper.thread_utils import AsyncStream, async_run
from diffusers_helper.gradio.progress_bar import make_progress_bar_css, make_progress_bar_html
from transformers import SiglipImageProcessor, SiglipVisionModel
from diffusers_helper.clip_vision import hf_clip_vision_encode
from diffusers_helper.bucket_tools import find_nearest_bucket


parser = argparse.ArgumentParser()
parser.add_argument('--share', action='store_true')
parser.add_argument("--server", type=str, default='0.0.0.0')
parser.add_argument("--port", type=int, required=False)
parser.add_argument("--inbrowser", action='store_true')
parser.add_argument("--lora", type=str, default=None, help="Lora path")
args = parser.parse_args()

# for win desktop probably use --server 127.0.0.1 --inbrowser
# For linux server probably use --server 127.0.0.1 or do not use any cmd flags

print(args)

free_mem_gb = get_cuda_free_memory_gb(gpu)
high_vram = free_mem_gb > 60

print(f'Free VRAM {free_mem_gb} GB')
print(f'High-VRAM Mode: {high_vram}')

text_encoder = LlamaModel.from_pretrained("hunyuanvideo-community/HunyuanVideo", subfolder='text_encoder', torch_dtype=torch.float16).cpu()
text_encoder_2 = CLIPTextModel.from_pretrained("hunyuanvideo-community/HunyuanVideo", subfolder='text_encoder_2', torch_dtype=torch.float16).cpu()
tokenizer = LlamaTokenizerFast.from_pretrained("hunyuanvideo-community/HunyuanVideo", subfolder='tokenizer')
tokenizer_2 = CLIPTokenizer.from_pretrained("hunyuanvideo-community/HunyuanVideo", subfolder='tokenizer_2')
vae = AutoencoderKLHunyuanVideo.from_pretrained("hunyuanvideo-community/HunyuanVideo", subfolder='vae', torch_dtype=torch.float16).cpu()

feature_extractor = SiglipImageProcessor.from_pretrained("lllyasviel/flux_redux_bfl", subfolder='feature_extractor')
image_encoder = SiglipVisionModel.from_pretrained("lllyasviel/flux_redux_bfl", subfolder='image_encoder', torch_dtype=torch.float16).cpu()

transformer = HunyuanVideoTransformer3DModelPacked.from_pretrained('lllyasviel/FramePackI2V_HY', torch_dtype=torch.bfloat16).cpu()

vae.eval()
text_encoder.eval()
text_encoder_2.eval()
image_encoder.eval()
transformer.eval()

if not high_vram:
    vae.enable_slicing()
    vae.enable_tiling()

transformer.high_quality_fp32_output_for_inference = True

transformer.to(dtype=torch.bfloat16)
vae.to(dtype=torch.float16)
image_encoder.to(dtype=torch.float16)
text_encoder.to(dtype=torch.float16)
text_encoder_2.to(dtype=torch.float16)

vae.requires_grad_(False)
text_encoder.requires_grad_(False)
text_encoder_2.requires_grad_(False)
image_encoder.requires_grad_(False)
transformer.requires_grad_(False)
lora_names = []
if args.lora:
    loras = args.lora.split(',')
    for lora in loras:
        lora_path, lora_name = os.path.split(lora)
        print("Loading lora", lora_name)
        transformer = lora_utils.load_lora(transformer, lora_path, lora_name)

        lora_names.append(lora_name.split('.')[0])

if not high_vram:
    # DynamicSwapInstaller is same as huggingface's enable_sequential_offload but 3x faster
    DynamicSwapInstaller.install_model(transformer, device=gpu)
    DynamicSwapInstaller.install_model(text_encoder, device=gpu)
else:
    text_encoder.to(gpu)
    text_encoder_2.to(gpu)
    image_encoder.to(gpu)
    vae.to(gpu)
    transformer.to(gpu)

stream = AsyncStream()

outputs_folder = './outputs/'
os.makedirs(outputs_folder, exist_ok=True)


@torch.no_grad()
<<<<<<< HEAD
def worker(input_image, prompt, n_prompt, seed, total_second_length, latent_window_size, steps, cfg, gs, rs, gpu_memory_preservation, use_teacache, mp4_crf, *lora_values):
=======
def worker(input_image, prompt, n_prompt, seed, total_second_length, latent_window_size, steps, cfg, gs, rs, gpu_memory_preservation, use_teacache, mp4_crf, resolution):
>>>>>>> aee9b122
    total_latent_sections = (total_second_length * 30) / (latent_window_size * 4)
    total_latent_sections = int(max(round(total_latent_sections), 1))

    job_id = generate_timestamp()
    values = [value for sublist in lora_values for value in sublist]
    print("setting loras", lora_names, values)
    lora_utils.set_adapters(transformer, lora_names, values)

    stream.output_queue.push(('progress', (None, '', make_progress_bar_html(0, 'Starting ...'))))

    try:
        # Clean GPU
        if not high_vram:
            unload_complete_models(
                text_encoder, text_encoder_2, image_encoder, vae, transformer
            )

        # Text encoding

        stream.output_queue.push(('progress', (None, '', make_progress_bar_html(0, 'Text encoding ...'))))

        if not high_vram:
            fake_diffusers_current_device(text_encoder, gpu)  # since we only encode one text - that is one model move and one encode, offload is same time consumption since it is also one load and one encode.
            load_model_as_complete(text_encoder_2, target_device=gpu)

        llama_vec, clip_l_pooler = encode_prompt_conds(prompt, text_encoder, text_encoder_2, tokenizer, tokenizer_2)

        if cfg == 1:
            llama_vec_n, clip_l_pooler_n = torch.zeros_like(llama_vec), torch.zeros_like(clip_l_pooler)
        else:
            llama_vec_n, clip_l_pooler_n = encode_prompt_conds(n_prompt, text_encoder, text_encoder_2, tokenizer, tokenizer_2)

        llama_vec, llama_attention_mask = crop_or_pad_yield_mask(llama_vec, length=512)
        llama_vec_n, llama_attention_mask_n = crop_or_pad_yield_mask(llama_vec_n, length=512)

        # Processing input image

        stream.output_queue.push(('progress', (None, '', make_progress_bar_html(0, 'Image processing ...'))))


        if input_image is None:
            input_image = np.zeros((resolution, resolution, 3), dtype=np.uint8)
            height = width = resolution
            input_image_np = np.array(input_image)
        else: 
            H, W, C = input_image.shape
            height, width = find_nearest_bucket(H, W, resolution=resolution)
            input_image_np = resize_and_center_crop(input_image, target_width=width, target_height=height)
            Image.fromarray(input_image_np).save(os.path.join(outputs_folder, f'{job_id}.png'))

        input_image_pt = torch.from_numpy(input_image_np).float() / 127.5 - 1
        input_image_pt = input_image_pt.permute(2, 0, 1)[None, :, None]

        # VAE encoding

        stream.output_queue.push(('progress', (None, '', make_progress_bar_html(0, 'VAE encoding ...'))))

        if not high_vram:
            load_model_as_complete(vae, target_device=gpu)

        start_latent = vae_encode(input_image_pt, vae)

        # CLIP Vision

        stream.output_queue.push(('progress', (None, '', make_progress_bar_html(0, 'CLIP Vision encoding ...'))))

        if not high_vram:
            load_model_as_complete(image_encoder, target_device=gpu)

        image_encoder_output = hf_clip_vision_encode(input_image_np, feature_extractor, image_encoder)
        image_encoder_last_hidden_state = image_encoder_output.last_hidden_state

        # Dtype

        llama_vec = llama_vec.to(transformer.dtype)
        llama_vec_n = llama_vec_n.to(transformer.dtype)
        clip_l_pooler = clip_l_pooler.to(transformer.dtype)
        clip_l_pooler_n = clip_l_pooler_n.to(transformer.dtype)
        image_encoder_last_hidden_state = image_encoder_last_hidden_state.to(transformer.dtype)

        # Sampling

        stream.output_queue.push(('progress', (None, '', make_progress_bar_html(0, 'Start sampling ...'))))

        rnd = torch.Generator("cpu").manual_seed(seed)
        num_frames = latent_window_size * 4 - 3

        history_latents = torch.zeros(size=(1, 16, 1 + 2 + 16, height // 8, width // 8), dtype=torch.float32).cpu()
        history_pixels = None
        total_generated_latent_frames = 0

        latent_paddings = reversed(range(total_latent_sections))

        if total_latent_sections > 4:
            # In theory the latent_paddings should follow the above sequence, but it seems that duplicating some
            # items looks better than expanding it when total_latent_sections > 4
            # One can try to remove below trick and just
            # use `latent_paddings = list(reversed(range(total_latent_sections)))` to compare
            latent_paddings = [3] + [2] * (total_latent_sections - 3) + [1, 0]

        for latent_padding in latent_paddings:
            is_last_section = latent_padding == 0
            latent_padding_size = latent_padding * latent_window_size

            if stream.input_queue.top() == 'end':
                stream.output_queue.push(('end', None))
                return

            print(f'latent_padding_size = {latent_padding_size}, is_last_section = {is_last_section}')

            indices = torch.arange(0, sum([1, latent_padding_size, latent_window_size, 1, 2, 16])).unsqueeze(0)
            clean_latent_indices_pre, blank_indices, latent_indices, clean_latent_indices_post, clean_latent_2x_indices, clean_latent_4x_indices = indices.split([1, latent_padding_size, latent_window_size, 1, 2, 16], dim=1)
            clean_latent_indices = torch.cat([clean_latent_indices_pre, clean_latent_indices_post], dim=1)

            clean_latents_pre = start_latent.to(history_latents)
            clean_latents_post, clean_latents_2x, clean_latents_4x = history_latents[:, :, :1 + 2 + 16, :, :].split([1, 2, 16], dim=2)
            clean_latents = torch.cat([clean_latents_pre, clean_latents_post], dim=2)

            if not high_vram:
                unload_complete_models()
                move_model_to_device_with_memory_preservation(transformer, target_device=gpu, preserved_memory_gb=gpu_memory_preservation)

            if use_teacache:
                transformer.initialize_teacache(enable_teacache=True, num_steps=steps)
            else:
                transformer.initialize_teacache(enable_teacache=False)

            def callback(d):
                preview = d['denoised']
                preview = vae_decode_fake(preview)

                preview = (preview * 255.0).detach().cpu().numpy().clip(0, 255).astype(np.uint8)
                preview = einops.rearrange(preview, 'b c t h w -> (b h) (t w) c')

                if stream.input_queue.top() == 'end':
                    stream.output_queue.push(('end', None))
                    raise KeyboardInterrupt('User ends the task.')

                current_step = d['i'] + 1
                percentage = int(100.0 * current_step / steps)
                hint = f'Sampling {current_step}/{steps}'
                desc = f'Total generated frames: {int(max(0, total_generated_latent_frames * 4 - 3))}, Video length: {max(0, (total_generated_latent_frames * 4 - 3) / 30) :.2f} seconds (FPS-30). The video is being extended now ...'
                stream.output_queue.push(('progress', (preview, desc, make_progress_bar_html(percentage, hint))))
                return

            generated_latents = sample_hunyuan(
                transformer=transformer,
                sampler='unipc',
                width=width,
                height=height,
                frames=num_frames,
                real_guidance_scale=cfg,
                distilled_guidance_scale=gs,
                guidance_rescale=rs,
                # shift=3.0,
                num_inference_steps=steps,
                generator=rnd,
                prompt_embeds=llama_vec,
                prompt_embeds_mask=llama_attention_mask,
                prompt_poolers=clip_l_pooler,
                negative_prompt_embeds=llama_vec_n,
                negative_prompt_embeds_mask=llama_attention_mask_n,
                negative_prompt_poolers=clip_l_pooler_n,
                device=gpu,
                dtype=torch.bfloat16,
                image_embeddings=image_encoder_last_hidden_state,
                latent_indices=latent_indices,
                clean_latents=clean_latents,
                clean_latent_indices=clean_latent_indices,
                clean_latents_2x=clean_latents_2x,
                clean_latent_2x_indices=clean_latent_2x_indices,
                clean_latents_4x=clean_latents_4x,
                clean_latent_4x_indices=clean_latent_4x_indices,
                callback=callback,
            )

            if is_last_section:
                generated_latents = torch.cat([start_latent.to(generated_latents), generated_latents], dim=2)

            total_generated_latent_frames += int(generated_latents.shape[2])
            history_latents = torch.cat([generated_latents.to(history_latents), history_latents], dim=2)

            if not high_vram:
                offload_model_from_device_for_memory_preservation(transformer, target_device=gpu, preserved_memory_gb=8)
                load_model_as_complete(vae, target_device=gpu)

            real_history_latents = history_latents[:, :, :total_generated_latent_frames, :, :]

            if history_pixels is None:
                history_pixels = vae_decode(real_history_latents, vae).cpu()
            else:
                section_latent_frames = (latent_window_size * 2 + 1) if is_last_section else (latent_window_size * 2)
                overlapped_frames = latent_window_size * 4 - 3

                current_pixels = vae_decode(real_history_latents[:, :, :section_latent_frames], vae).cpu()
                history_pixels = soft_append_bcthw(current_pixels, history_pixels, overlapped_frames)

            if not high_vram:
                unload_complete_models()

            output_filename = os.path.join(outputs_folder, f'{job_id}_{total_generated_latent_frames}.mp4')

            save_bcthw_as_mp4(history_pixels, output_filename, fps=30, crf=mp4_crf)

            print(f'Decoded. Current latent shape {real_history_latents.shape}; pixel shape {history_pixels.shape}')

            stream.output_queue.push(('file', output_filename))

            if is_last_section:
                break
    except:
        traceback.print_exc()

        if not high_vram:
            unload_complete_models(
                text_encoder, text_encoder_2, image_encoder, vae, transformer
            )

    stream.output_queue.push(('end', None))
    return


<<<<<<< HEAD
def process(input_image, prompt, n_prompt, seed, total_second_length, latent_window_size, steps, cfg, gs, rs, gpu_memory_preservation, use_teacache, mp4_crf, *lora_values):
=======
def process(input_image, prompt, n_prompt, seed, total_second_length, latent_window_size, steps, cfg, gs, rs, gpu_memory_preservation, use_teacache, mp4_crf, resolution):
>>>>>>> aee9b122
    global stream

    yield None, None, '', '', gr.update(interactive=False), gr.update(interactive=True)

    stream = AsyncStream()

<<<<<<< HEAD
    async_run(worker, input_image, prompt, n_prompt, seed, total_second_length, latent_window_size, steps, cfg, gs, rs, gpu_memory_preservation, use_teacache, mp4_crf, lora_values)
=======
    async_run(worker, input_image, prompt, n_prompt, seed, total_second_length, latent_window_size, steps, cfg, gs, rs, gpu_memory_preservation, use_teacache, mp4_crf, resolution)
>>>>>>> aee9b122

    output_filename = None

    while True:
        flag, data = stream.output_queue.next()

        if flag == 'file':
            output_filename = data
            yield output_filename, gr.update(), gr.update(), gr.update(), gr.update(interactive=False), gr.update(interactive=True)

        if flag == 'progress':
            preview, desc, html = data
            yield gr.update(), gr.update(visible=True, value=preview), desc, html, gr.update(interactive=False), gr.update(interactive=True)

        if flag == 'end':
            yield output_filename, gr.update(visible=False), gr.update(), '', gr.update(interactive=True), gr.update(interactive=False)
            break


def end_process():
    stream.input_queue.push('end')


quick_prompts = [
    'The girl dances gracefully, with clear movements, full of charm.',
    'A character doing some simple body movements.',
]
quick_prompts = [[x] for x in quick_prompts]


css = make_progress_bar_css()
block = gr.Blocks(css=css).queue()
lora_values = []
with block:
    gr.Markdown('# FramePack')
    with gr.Row():
        with gr.Column():
            input_image = gr.Image(sources='upload', type="numpy", label="Image", height=320)            
            resolution = gr.Slider(label="Resolution", minimum=240, maximum=720, value=640, step=16)
            prompt = gr.Textbox(label="Prompt", value='')
            example_quick_prompts = gr.Dataset(samples=quick_prompts, label='Quick List', samples_per_page=1000, components=[prompt])
            example_quick_prompts.click(lambda x: x[0], inputs=[example_quick_prompts], outputs=prompt, show_progress=False, queue=False)

            with gr.Row():
                start_button = gr.Button(value="Start Generation")
                end_button = gr.Button(value="End Generation", interactive=False)

            with gr.Row():
                for lora in lora_names:
                    lora_values.append(gr.Slider(label=lora, minimum=0.0, maximum=1.0, value=1.0, step=0.01,))

            with gr.Group():
                use_teacache = gr.Checkbox(label='Use TeaCache', value=True, info='Faster speed, but often makes hands and fingers slightly worse.')

                n_prompt = gr.Textbox(label="Negative Prompt", value="", visible=False)  # Not used
                seed = gr.Number(label="Seed", value=31337, precision=0)

                total_second_length = gr.Slider(label="Total Video Length (Seconds)", minimum=1, maximum=120, value=5, step=0.1)
                latent_window_size = gr.Slider(label="Latent Window Size", minimum=1, maximum=33, value=9, step=1, visible=False)  # Should not change
                steps = gr.Slider(label="Steps", minimum=1, maximum=100, value=25, step=1, info='Changing this value is not recommended.')

                cfg = gr.Slider(label="CFG Scale", minimum=1.0, maximum=32.0, value=1.0, step=0.01, visible=False)  # Should not change
                gs = gr.Slider(label="Distilled CFG Scale", minimum=1.0, maximum=32.0, value=10.0, step=0.01, info='Changing this value is not recommended.')
                rs = gr.Slider(label="CFG Re-Scale", minimum=0.0, maximum=1.0, value=0.0, step=0.01, visible=False)  # Should not change

                gpu_memory_preservation = gr.Slider(label="GPU Inference Preserved Memory (GB) (larger means slower)", minimum=6, maximum=128, value=6, step=0.1, info="Set this number to a larger value if you encounter OOM. Larger value causes slower speed.")

                mp4_crf = gr.Slider(label="MP4 Compression", minimum=0, maximum=100, value=16, step=1, info="Lower means better quality. 0 is uncompressed. Change to 16 if you get black outputs. ")

        with gr.Column():
            preview_image = gr.Image(label="Next Latents", height=200, visible=False)
            result_video = gr.Video(label="Finished Frames", autoplay=True, show_share_button=False, height=512, loop=True)
            gr.Markdown('Note that the ending actions will be generated before the starting actions due to the inverted sampling. If the starting action is not in the video, you just need to wait, and it will be generated later.')
            progress_desc = gr.Markdown('', elem_classes='no-generating-animation')
            progress_bar = gr.HTML('', elem_classes='no-generating-animation')

    gr.HTML('<div style="text-align:center; margin-top:20px;">Share your results and find ideas at the <a href="https://x.com/search?q=framepack&f=live" target="_blank">FramePack Twitter (X) thread</a></div>')

    ips = [input_image, prompt, n_prompt, seed, total_second_length, latent_window_size, steps, cfg, gs, rs, gpu_memory_preservation, use_teacache, mp4_crf, *lora_values]
    start_button.click(fn=process, inputs=ips, outputs=[result_video, preview_image, progress_desc, progress_bar, start_button, end_button])
    end_button.click(fn=end_process)


block.launch(
    server_name=args.server,
    server_port=args.port,
    share=args.share,
    inbrowser=args.inbrowser,
)<|MERGE_RESOLUTION|>--- conflicted
+++ resolved
@@ -110,11 +110,7 @@
 
 
 @torch.no_grad()
-<<<<<<< HEAD
-def worker(input_image, prompt, n_prompt, seed, total_second_length, latent_window_size, steps, cfg, gs, rs, gpu_memory_preservation, use_teacache, mp4_crf, *lora_values):
-=======
-def worker(input_image, prompt, n_prompt, seed, total_second_length, latent_window_size, steps, cfg, gs, rs, gpu_memory_preservation, use_teacache, mp4_crf, resolution):
->>>>>>> aee9b122
+def worker(input_image, prompt, n_prompt, seed, total_second_length, latent_window_size, steps, cfg, gs, rs, gpu_memory_preservation, use_teacache, mp4_crf, resolution, *lora_values):
     total_latent_sections = (total_second_length * 30) / (latent_window_size * 4)
     total_latent_sections = int(max(round(total_latent_sections), 1))
 
@@ -337,22 +333,14 @@
     return
 
 
-<<<<<<< HEAD
-def process(input_image, prompt, n_prompt, seed, total_second_length, latent_window_size, steps, cfg, gs, rs, gpu_memory_preservation, use_teacache, mp4_crf, *lora_values):
-=======
-def process(input_image, prompt, n_prompt, seed, total_second_length, latent_window_size, steps, cfg, gs, rs, gpu_memory_preservation, use_teacache, mp4_crf, resolution):
->>>>>>> aee9b122
+def process(input_image, prompt, n_prompt, seed, total_second_length, latent_window_size, steps, cfg, gs, rs, gpu_memory_preservation, use_teacache, mp4_crf, resolution, *lora_values):
     global stream
 
     yield None, None, '', '', gr.update(interactive=False), gr.update(interactive=True)
 
     stream = AsyncStream()
 
-<<<<<<< HEAD
-    async_run(worker, input_image, prompt, n_prompt, seed, total_second_length, latent_window_size, steps, cfg, gs, rs, gpu_memory_preservation, use_teacache, mp4_crf, lora_values)
-=======
-    async_run(worker, input_image, prompt, n_prompt, seed, total_second_length, latent_window_size, steps, cfg, gs, rs, gpu_memory_preservation, use_teacache, mp4_crf, resolution)
->>>>>>> aee9b122
+    async_run(worker, input_image, prompt, n_prompt, seed, total_second_length, latent_window_size, steps, cfg, gs, rs, gpu_memory_preservation, use_teacache, mp4_crf, resolution, lora_values)
 
     output_filename = None
 
@@ -431,7 +419,7 @@
 
     gr.HTML('<div style="text-align:center; margin-top:20px;">Share your results and find ideas at the <a href="https://x.com/search?q=framepack&f=live" target="_blank">FramePack Twitter (X) thread</a></div>')
 
-    ips = [input_image, prompt, n_prompt, seed, total_second_length, latent_window_size, steps, cfg, gs, rs, gpu_memory_preservation, use_teacache, mp4_crf, *lora_values]
+    ips = [input_image, prompt, n_prompt, seed, total_second_length, latent_window_size, steps, cfg, gs, rs, gpu_memory_preservation, use_teacache, mp4_crf, resolution, *lora_values]
     start_button.click(fn=process, inputs=ips, outputs=[result_video, preview_image, progress_desc, progress_bar, start_button, end_button])
     end_button.click(fn=end_process)
 
