# FramePack Studio

FramePack Studio is an enhanced version of the FramePack demo script, designed to create intricate video scenes with improved prompt adherence. This is very much a work in progress, expect some bugs and broken features. 
![screencapture-127-0-0-1-7860-2025-04-22-20_48_38](https://github.com/user-attachments/assets/96925b79-9edf-4260-bf5b-8b30201ddca4)

## Current Features

- **Timestamped Prompts**: Define different prompts for specific time segments in your video
- **Improved Prompt Adherence**: Better alignment between your text descriptions and the generated video
- **Queue System**: Process multiple generation jobs without blocking the interface
- **Metadata Saving/Import**: Prompt and seed are encoded into the output PNG, all other generation metadata is saved in a JSON file for easier importing

## Fresh Installation

### Prerequisites

- Python 3.8+
- CUDA-compatible GPU with at least 8GB VRAM (16GB+ recommended)

### Setup

1. Clone the repository:
   ```bash
   git clone https://github.com/yourusername/framepack-studio.git
   cd framepack-studio
   ```

2. Install dependencies:
   ```bash
   pip install -r requirements.txt
   ```

## Add to an Existing FramePack Installation

### Setup

1. Drop studio.py, the 'modules' folder and requirements.txt into the root of your FramePack installation.

2. Install dependencies:
   ```bash
   pip install -r requirements.txt
   ```

## Usage

Run the studio interface:

```bash
python studio.py
```

Additional command line options:
- `--share`: Create a public Gradio link to share your interface
- `--server`: Specify the server address (default: 0.0.0.0)
- `--port`: Specify a custom port
- `--inbrowser`: Automatically open the interface in your browser

## Working with Timestamped Prompts

You can create videos with changing prompts over time using the following syntax:

```
[0s] A serene forest with sunlight filtering through the trees
[5s] A deer appears in the clearing
[10s] The deer drinks from a small stream
```

Each timestamp defines when that prompt should start influencing the generation. The system will (hopefully) smoothly transition between prompts for a cohesive video.

## Credits
Many thanks to [Lvmin Zhang](https://github.com/lllyasviel) for the absolutely amazing work on the original [FramePack](https://github.com/lllyasviel/FramePack) code!

<<<<<<< HEAD
## Cite
=======
Note that running `update.bat` is important, otherwise you may be using a previous version with potential bugs unfixed.

![image](https://github.com/lllyasviel/stable-diffusion-webui-forge/assets/19834515/c49bd60d-82bd-4086-9859-88d472582b94)

Note that the models will be downloaded automatically. You will download more than 30GB from HuggingFace.

**Linux**:

We recommend having an independent Python 3.10.

    pip install torch torchvision torchaudio --index-url https://download.pytorch.org/whl/cu126
    pip install -r requirements.txt

To start the GUI, run:

    python demo_gradio.py

Note that it supports `--share`, `--port`, `--server`, and so on.

The software supports PyTorch attention, xformers, flash-attn, sage-attention. By default, it will just use PyTorch attention. You can install those attention kernels if you know how. 

For example, to install sage-attention (linux):

    pip install sageattention==1.0.6

However, you are highly recommended to first try without sage-attention since it will influence results, though the influence is minimal.

# GUI

![ui](https://github.com/user-attachments/assets/8c5cdbb1-b80c-4b7e-ac27-83834ac24cc4)

On the left you upload an image and write a prompt.

On the right are the generated videos and latent previews.

Because this is a next-frame-section prediction model, videos will be generated longer and longer.

You will see the progress bar for each section and the latent preview for the next section.

Note that the initial progress may be slower than later diffusion as the device may need some warmup.

# Sanity Check

Before trying your own inputs, we highly recommend going through the sanity check to find out if any hardware or software went wrong. 

Next-frame-section prediction models are very sensitive to subtle differences in noise and hardware. Usually, people will get slightly different results on different devices, but the results should look overall similar. In some cases, if possible, you'll get exactly the same results.

## Image-to-5-seconds

Download this image:

<img src="https://github.com/user-attachments/assets/f3bc35cf-656a-4c9c-a83a-bbab24858b09" width="150">

Copy this prompt:

`The man dances energetically, leaping mid-air with fluid arm swings and quick footwork.`

Set like this:

(all default parameters, with teacache turned off)
![image](https://github.com/user-attachments/assets/0071fbb6-600c-4e0f-adc9-31980d540e9d)

The result will be:

<table>
  <tr>
    <td align="center" width="300">
      <video 
        src="https://github.com/user-attachments/assets/bc74f039-2b14-4260-a30b-ceacf611a185" 
        controls 
        style="max-width:100%;">
      </video>
    </td>
  </tr>
  <tr>
    <td align="center">
      <em>Video may be compressed by GitHub</em>
    </td>
  </tr>
</table>

**Important Note:**

Again, this is a next-frame-section prediction model. This means you will generate videos frame-by-frame or section-by-section.

**If you get a much shorter video in the UI, like a video with only 1 second, then it is totally expected.** You just need to wait. More sections will be generated to complete the video.

## Know the influence of TeaCache and Quantization

Download this image:

<img src="https://github.com/user-attachments/assets/42293e30-bdd4-456d-895c-8fedff71be04" width="150">

Copy this prompt:

`The girl dances gracefully, with clear movements, full of charm.`

Set like this:

![image](https://github.com/user-attachments/assets/4274207d-5180-4824-a552-d0d801933435)

Turn off teacache:

![image](https://github.com/user-attachments/assets/53b309fb-667b-4aa8-96a1-f129c7a09ca6)

You will get this:

<table>
  <tr>
    <td align="center" width="300">
      <video 
        src="https://github.com/user-attachments/assets/04ab527b-6da1-4726-9210-a8853dda5577" 
        controls 
        style="max-width:100%;">
      </video>
    </td>
  </tr>
  <tr>
    <td align="center">
      <em>Video may be compressed by GitHub</em>
    </td>
  </tr>
</table>

Now turn on teacache:

![image](https://github.com/user-attachments/assets/16ad047b-fbcc-4091-83dc-d46bea40708c)

About 30% users will get this (the other 70% will get other random results depending on their hardware):

<table>
  <tr>
    <td align="center" width="300">
      <video 
        src="https://github.com/user-attachments/assets/149fb486-9ccc-4a48-b1f0-326253051e9b" 
        controls 
        style="max-width:100%;">
      </video>
    </td>
  </tr>
  <tr>
    <td align="center">
      <em>A typical worse result.</em>
    </td>
  </tr>
</table>

So you can see that teacache is not really lossless and sometimes can influence the result a lot.

We recommend using teacache to try ideas and then using the full diffusion process to get high-quality results.

This recommendation also applies to sage-attention, bnb quant, gguf, etc., etc.

## Image-to-1-minute

<img src="https://github.com/user-attachments/assets/820af6ca-3c2e-4bbc-afe8-9a9be1994ff5" width="150">

`The girl dances gracefully, with clear movements, full of charm.`

![image](https://github.com/user-attachments/assets/8c34fcb2-288a-44b3-a33d-9d2324e30cbd)

Set video length to 60 seconds:

![image](https://github.com/user-attachments/assets/5595a7ea-f74e-445e-ad5f-3fb5b4b21bee)

If everything is in order you will get some result like this eventually.

60s version:

<table>
  <tr>
    <td align="center" width="300">
      <video 
        src="https://github.com/user-attachments/assets/c3be4bde-2e33-4fd4-b76d-289a036d3a47" 
        controls 
        style="max-width:100%;">
      </video>
    </td>
  </tr>
  <tr>
    <td align="center">
      <em>Video may be compressed by GitHub</em>
    </td>
  </tr>
</table>

6s version:

<table>
  <tr>
    <td align="center" width="300">
      <video 
        src="https://github.com/user-attachments/assets/37fe2c33-cb03-41e8-acca-920ab3e34861" 
        controls 
        style="max-width:100%;">
      </video>
    </td>
  </tr>
  <tr>
    <td align="center">
      <em>Video may be compressed by GitHub</em>
    </td>
  </tr>
</table>

# More Examples

Many more examples are in [**Project Page**](https://lllyasviel.github.io/frame_pack_gitpage/).

Below are some more examples that you may be interested in reproducing.

---

<img src="https://github.com/user-attachments/assets/99f4d281-28ad-44f5-8700-aa7a4e5638fa" width="150">

`The girl dances gracefully, with clear movements, full of charm.`

![image](https://github.com/user-attachments/assets/0e98bfca-1d91-4b1d-b30f-4236b517c35e)

<table>
  <tr>
    <td align="center" width="300">
      <video 
        src="https://github.com/user-attachments/assets/cebe178a-09ce-4b7a-8f3c-060332f4dab1" 
        controls 
        style="max-width:100%;">
      </video>
    </td>
  </tr>
  <tr>
    <td align="center">
      <em>Video may be compressed by GitHub</em>
    </td>
  </tr>
</table>

---

<img src="https://github.com/user-attachments/assets/853f4f40-2956-472f-aa7a-fa50da03ed92" width="150">

`The girl suddenly took out a sign that said “cute” using right hand`

![image](https://github.com/user-attachments/assets/d51180e4-5537-4e25-a6c6-faecae28648a)

<table>
  <tr>
    <td align="center" width="300">
      <video 
        src="https://github.com/user-attachments/assets/116069d2-7499-4f38-ada7-8f85517d1fbb" 
        controls 
        style="max-width:100%;">
      </video>
    </td>
  </tr>
  <tr>
    <td align="center">
      <em>Video may be compressed by GitHub</em>
    </td>
  </tr>
</table>

---

<img src="https://github.com/user-attachments/assets/6d87c53f-81b2-4108-a704-697164ae2e81" width="150">

`The girl skateboarding, repeating the endless spinning and dancing and jumping on a skateboard, with clear movements, full of charm.`

![image](https://github.com/user-attachments/assets/c2cfa835-b8e6-4c28-97f8-88f42da1ffdf)

<table>
  <tr>
    <td align="center" width="300">
      <video 
        src="https://github.com/user-attachments/assets/d9e3534a-eb17-4af2-a8ed-8e692e9993d2" 
        controls 
        style="max-width:100%;">
      </video>
    </td>
  </tr>
  <tr>
    <td align="center">
      <em>Video may be compressed by GitHub</em>
    </td>
  </tr>
</table>

---

<img src="https://github.com/user-attachments/assets/6e95d1a5-9674-4c9a-97a9-ddf704159b79" width="150">

`The girl dances gracefully, with clear movements, full of charm.`

![image](https://github.com/user-attachments/assets/7412802a-ce44-4188-b1a4-cfe19f9c9118)

<table>
  <tr>
    <td align="center" width="300">
      <video 
        src="https://github.com/user-attachments/assets/e1b3279e-e30d-4d32-b55f-2fb1d37c81d2" 
        controls 
        style="max-width:100%;">
      </video>
    </td>
  </tr>
  <tr>
    <td align="center">
      <em>Video may be compressed by GitHub</em>
    </td>
  </tr>
</table>

---

<img src="https://github.com/user-attachments/assets/90fc6d7e-8f6b-4f8c-a5df-ee5b1c8b63c9" width="150">

`The man dances flamboyantly, swinging his hips and striking bold poses with dramatic flair.`

![image](https://github.com/user-attachments/assets/1dcf10a3-9747-4e77-a269-03a9379dd9af)

<table>
  <tr>
    <td align="center" width="300">
      <video 
        src="https://github.com/user-attachments/assets/aaa4481b-7bf8-4c64-bc32-909659767115" 
        controls 
        style="max-width:100%;">
      </video>
    </td>
  </tr>
  <tr>
    <td align="center">
      <em>Video may be compressed by GitHub</em>
    </td>
  </tr>
</table>

---

<img src="https://github.com/user-attachments/assets/62ecf987-ec0c-401d-b3c9-be9ffe84ee5b" width="150">

`The woman dances elegantly among the blossoms, spinning slowly with flowing sleeves and graceful hand movements.`

![image](https://github.com/user-attachments/assets/396f06bc-e399-4ac3-9766-8a42d4f8d383)


<table>
  <tr>
    <td align="center" width="300">
      <video 
        src="https://github.com/user-attachments/assets/f23f2f37-c9b8-45d5-a1be-7c87bd4b41cf" 
        controls 
        style="max-width:100%;">
      </video>
    </td>
  </tr>
  <tr>
    <td align="center">
      <em>Video may be compressed by GitHub</em>
    </td>
  </tr>
</table>

---

<img src="https://github.com/user-attachments/assets/4f740c1a-2d2f-40a6-9613-d6fe64c428aa" width="150">

`The young man writes intensely, flipping papers and adjusting his glasses with swift, focused movements.`

![image](https://github.com/user-attachments/assets/c4513c4b-997a-429b-b092-bb275a37b719)

<table>
  <tr>
    <td align="center" width="300">
      <video 
        src="https://github.com/user-attachments/assets/62e9910e-aea6-4b2b-9333-2e727bccfc64" 
        controls 
        style="max-width:100%;">
      </video>
    </td>
  </tr>
  <tr>
    <td align="center">
      <em>Video may be compressed by GitHub</em>
    </td>
  </tr>
</table>

---

# Prompting Guideline

Many people would ask how to write better prompts. 

Below is a ChatGPT template that I personally often use to get prompts:

    You are an assistant that writes short, motion-focused prompts for animating images.

    When the user sends an image, respond with a single, concise prompt describing visual motion (such as human activity, moving objects, or camera movements). Focus only on how the scene could come alive and become dynamic using brief phrases.

    Larger and more dynamic motions (like dancing, jumping, running, etc.) are preferred over smaller or more subtle ones (like standing still, sitting, etc.).

    Describe subject, then motion, then other things. For example: "The girl dances gracefully, with clear movements, full of charm."

    If there is something that can dance (like a man, girl, robot, etc.), then prefer to describe it as dancing.

    Stay in a loop: one image in, one motion prompt out. Do not explain, ask questions, or generate multiple options.

You paste the instruct to ChatGPT and then feed it an image to get prompt like this:

![image](https://github.com/user-attachments/assets/586c53b9-0b8c-4c94-b1d3-d7e7c1a705c3)

*The man dances powerfully, striking sharp poses and gliding smoothly across the reflective floor.*

Usually this will give you a prompt that works well. 

You can also write prompts yourself. Concise prompts are usually preferred, for example:

*The girl dances gracefully, with clear movements, full of charm.*

*The man dances powerfully, with clear movements, full of energy.*

and so on.

# LoRA

Experimental LoRA support. Retrain of LoRA is necessary. 

Launch with the '--lora path_to_your_lora' argument.

# Cite
>>>>>>> aec25c74

    @article{zhang2025framepack,
        title={Packing Input Frame Contexts in Next-Frame Prediction Models for Video Generation},
        author={Lvmin Zhang and Maneesh Agrawala},
        journal={Arxiv},
        year={2025}
    }<|MERGE_RESOLUTION|>--- conflicted
+++ resolved
@@ -70,440 +70,6 @@
 ## Credits
 Many thanks to [Lvmin Zhang](https://github.com/lllyasviel) for the absolutely amazing work on the original [FramePack](https://github.com/lllyasviel/FramePack) code!
 
-<<<<<<< HEAD
-## Cite
-=======
-Note that running `update.bat` is important, otherwise you may be using a previous version with potential bugs unfixed.
-
-![image](https://github.com/lllyasviel/stable-diffusion-webui-forge/assets/19834515/c49bd60d-82bd-4086-9859-88d472582b94)
-
-Note that the models will be downloaded automatically. You will download more than 30GB from HuggingFace.
-
-**Linux**:
-
-We recommend having an independent Python 3.10.
-
-    pip install torch torchvision torchaudio --index-url https://download.pytorch.org/whl/cu126
-    pip install -r requirements.txt
-
-To start the GUI, run:
-
-    python demo_gradio.py
-
-Note that it supports `--share`, `--port`, `--server`, and so on.
-
-The software supports PyTorch attention, xformers, flash-attn, sage-attention. By default, it will just use PyTorch attention. You can install those attention kernels if you know how. 
-
-For example, to install sage-attention (linux):
-
-    pip install sageattention==1.0.6
-
-However, you are highly recommended to first try without sage-attention since it will influence results, though the influence is minimal.
-
-# GUI
-
-![ui](https://github.com/user-attachments/assets/8c5cdbb1-b80c-4b7e-ac27-83834ac24cc4)
-
-On the left you upload an image and write a prompt.
-
-On the right are the generated videos and latent previews.
-
-Because this is a next-frame-section prediction model, videos will be generated longer and longer.
-
-You will see the progress bar for each section and the latent preview for the next section.
-
-Note that the initial progress may be slower than later diffusion as the device may need some warmup.
-
-# Sanity Check
-
-Before trying your own inputs, we highly recommend going through the sanity check to find out if any hardware or software went wrong. 
-
-Next-frame-section prediction models are very sensitive to subtle differences in noise and hardware. Usually, people will get slightly different results on different devices, but the results should look overall similar. In some cases, if possible, you'll get exactly the same results.
-
-## Image-to-5-seconds
-
-Download this image:
-
-<img src="https://github.com/user-attachments/assets/f3bc35cf-656a-4c9c-a83a-bbab24858b09" width="150">
-
-Copy this prompt:
-
-`The man dances energetically, leaping mid-air with fluid arm swings and quick footwork.`
-
-Set like this:
-
-(all default parameters, with teacache turned off)
-![image](https://github.com/user-attachments/assets/0071fbb6-600c-4e0f-adc9-31980d540e9d)
-
-The result will be:
-
-<table>
-  <tr>
-    <td align="center" width="300">
-      <video 
-        src="https://github.com/user-attachments/assets/bc74f039-2b14-4260-a30b-ceacf611a185" 
-        controls 
-        style="max-width:100%;">
-      </video>
-    </td>
-  </tr>
-  <tr>
-    <td align="center">
-      <em>Video may be compressed by GitHub</em>
-    </td>
-  </tr>
-</table>
-
-**Important Note:**
-
-Again, this is a next-frame-section prediction model. This means you will generate videos frame-by-frame or section-by-section.
-
-**If you get a much shorter video in the UI, like a video with only 1 second, then it is totally expected.** You just need to wait. More sections will be generated to complete the video.
-
-## Know the influence of TeaCache and Quantization
-
-Download this image:
-
-<img src="https://github.com/user-attachments/assets/42293e30-bdd4-456d-895c-8fedff71be04" width="150">
-
-Copy this prompt:
-
-`The girl dances gracefully, with clear movements, full of charm.`
-
-Set like this:
-
-![image](https://github.com/user-attachments/assets/4274207d-5180-4824-a552-d0d801933435)
-
-Turn off teacache:
-
-![image](https://github.com/user-attachments/assets/53b309fb-667b-4aa8-96a1-f129c7a09ca6)
-
-You will get this:
-
-<table>
-  <tr>
-    <td align="center" width="300">
-      <video 
-        src="https://github.com/user-attachments/assets/04ab527b-6da1-4726-9210-a8853dda5577" 
-        controls 
-        style="max-width:100%;">
-      </video>
-    </td>
-  </tr>
-  <tr>
-    <td align="center">
-      <em>Video may be compressed by GitHub</em>
-    </td>
-  </tr>
-</table>
-
-Now turn on teacache:
-
-![image](https://github.com/user-attachments/assets/16ad047b-fbcc-4091-83dc-d46bea40708c)
-
-About 30% users will get this (the other 70% will get other random results depending on their hardware):
-
-<table>
-  <tr>
-    <td align="center" width="300">
-      <video 
-        src="https://github.com/user-attachments/assets/149fb486-9ccc-4a48-b1f0-326253051e9b" 
-        controls 
-        style="max-width:100%;">
-      </video>
-    </td>
-  </tr>
-  <tr>
-    <td align="center">
-      <em>A typical worse result.</em>
-    </td>
-  </tr>
-</table>
-
-So you can see that teacache is not really lossless and sometimes can influence the result a lot.
-
-We recommend using teacache to try ideas and then using the full diffusion process to get high-quality results.
-
-This recommendation also applies to sage-attention, bnb quant, gguf, etc., etc.
-
-## Image-to-1-minute
-
-<img src="https://github.com/user-attachments/assets/820af6ca-3c2e-4bbc-afe8-9a9be1994ff5" width="150">
-
-`The girl dances gracefully, with clear movements, full of charm.`
-
-![image](https://github.com/user-attachments/assets/8c34fcb2-288a-44b3-a33d-9d2324e30cbd)
-
-Set video length to 60 seconds:
-
-![image](https://github.com/user-attachments/assets/5595a7ea-f74e-445e-ad5f-3fb5b4b21bee)
-
-If everything is in order you will get some result like this eventually.
-
-60s version:
-
-<table>
-  <tr>
-    <td align="center" width="300">
-      <video 
-        src="https://github.com/user-attachments/assets/c3be4bde-2e33-4fd4-b76d-289a036d3a47" 
-        controls 
-        style="max-width:100%;">
-      </video>
-    </td>
-  </tr>
-  <tr>
-    <td align="center">
-      <em>Video may be compressed by GitHub</em>
-    </td>
-  </tr>
-</table>
-
-6s version:
-
-<table>
-  <tr>
-    <td align="center" width="300">
-      <video 
-        src="https://github.com/user-attachments/assets/37fe2c33-cb03-41e8-acca-920ab3e34861" 
-        controls 
-        style="max-width:100%;">
-      </video>
-    </td>
-  </tr>
-  <tr>
-    <td align="center">
-      <em>Video may be compressed by GitHub</em>
-    </td>
-  </tr>
-</table>
-
-# More Examples
-
-Many more examples are in [**Project Page**](https://lllyasviel.github.io/frame_pack_gitpage/).
-
-Below are some more examples that you may be interested in reproducing.
-
----
-
-<img src="https://github.com/user-attachments/assets/99f4d281-28ad-44f5-8700-aa7a4e5638fa" width="150">
-
-`The girl dances gracefully, with clear movements, full of charm.`
-
-![image](https://github.com/user-attachments/assets/0e98bfca-1d91-4b1d-b30f-4236b517c35e)
-
-<table>
-  <tr>
-    <td align="center" width="300">
-      <video 
-        src="https://github.com/user-attachments/assets/cebe178a-09ce-4b7a-8f3c-060332f4dab1" 
-        controls 
-        style="max-width:100%;">
-      </video>
-    </td>
-  </tr>
-  <tr>
-    <td align="center">
-      <em>Video may be compressed by GitHub</em>
-    </td>
-  </tr>
-</table>
-
----
-
-<img src="https://github.com/user-attachments/assets/853f4f40-2956-472f-aa7a-fa50da03ed92" width="150">
-
-`The girl suddenly took out a sign that said “cute” using right hand`
-
-![image](https://github.com/user-attachments/assets/d51180e4-5537-4e25-a6c6-faecae28648a)
-
-<table>
-  <tr>
-    <td align="center" width="300">
-      <video 
-        src="https://github.com/user-attachments/assets/116069d2-7499-4f38-ada7-8f85517d1fbb" 
-        controls 
-        style="max-width:100%;">
-      </video>
-    </td>
-  </tr>
-  <tr>
-    <td align="center">
-      <em>Video may be compressed by GitHub</em>
-    </td>
-  </tr>
-</table>
-
----
-
-<img src="https://github.com/user-attachments/assets/6d87c53f-81b2-4108-a704-697164ae2e81" width="150">
-
-`The girl skateboarding, repeating the endless spinning and dancing and jumping on a skateboard, with clear movements, full of charm.`
-
-![image](https://github.com/user-attachments/assets/c2cfa835-b8e6-4c28-97f8-88f42da1ffdf)
-
-<table>
-  <tr>
-    <td align="center" width="300">
-      <video 
-        src="https://github.com/user-attachments/assets/d9e3534a-eb17-4af2-a8ed-8e692e9993d2" 
-        controls 
-        style="max-width:100%;">
-      </video>
-    </td>
-  </tr>
-  <tr>
-    <td align="center">
-      <em>Video may be compressed by GitHub</em>
-    </td>
-  </tr>
-</table>
-
----
-
-<img src="https://github.com/user-attachments/assets/6e95d1a5-9674-4c9a-97a9-ddf704159b79" width="150">
-
-`The girl dances gracefully, with clear movements, full of charm.`
-
-![image](https://github.com/user-attachments/assets/7412802a-ce44-4188-b1a4-cfe19f9c9118)
-
-<table>
-  <tr>
-    <td align="center" width="300">
-      <video 
-        src="https://github.com/user-attachments/assets/e1b3279e-e30d-4d32-b55f-2fb1d37c81d2" 
-        controls 
-        style="max-width:100%;">
-      </video>
-    </td>
-  </tr>
-  <tr>
-    <td align="center">
-      <em>Video may be compressed by GitHub</em>
-    </td>
-  </tr>
-</table>
-
----
-
-<img src="https://github.com/user-attachments/assets/90fc6d7e-8f6b-4f8c-a5df-ee5b1c8b63c9" width="150">
-
-`The man dances flamboyantly, swinging his hips and striking bold poses with dramatic flair.`
-
-![image](https://github.com/user-attachments/assets/1dcf10a3-9747-4e77-a269-03a9379dd9af)
-
-<table>
-  <tr>
-    <td align="center" width="300">
-      <video 
-        src="https://github.com/user-attachments/assets/aaa4481b-7bf8-4c64-bc32-909659767115" 
-        controls 
-        style="max-width:100%;">
-      </video>
-    </td>
-  </tr>
-  <tr>
-    <td align="center">
-      <em>Video may be compressed by GitHub</em>
-    </td>
-  </tr>
-</table>
-
----
-
-<img src="https://github.com/user-attachments/assets/62ecf987-ec0c-401d-b3c9-be9ffe84ee5b" width="150">
-
-`The woman dances elegantly among the blossoms, spinning slowly with flowing sleeves and graceful hand movements.`
-
-![image](https://github.com/user-attachments/assets/396f06bc-e399-4ac3-9766-8a42d4f8d383)
-
-
-<table>
-  <tr>
-    <td align="center" width="300">
-      <video 
-        src="https://github.com/user-attachments/assets/f23f2f37-c9b8-45d5-a1be-7c87bd4b41cf" 
-        controls 
-        style="max-width:100%;">
-      </video>
-    </td>
-  </tr>
-  <tr>
-    <td align="center">
-      <em>Video may be compressed by GitHub</em>
-    </td>
-  </tr>
-</table>
-
----
-
-<img src="https://github.com/user-attachments/assets/4f740c1a-2d2f-40a6-9613-d6fe64c428aa" width="150">
-
-`The young man writes intensely, flipping papers and adjusting his glasses with swift, focused movements.`
-
-![image](https://github.com/user-attachments/assets/c4513c4b-997a-429b-b092-bb275a37b719)
-
-<table>
-  <tr>
-    <td align="center" width="300">
-      <video 
-        src="https://github.com/user-attachments/assets/62e9910e-aea6-4b2b-9333-2e727bccfc64" 
-        controls 
-        style="max-width:100%;">
-      </video>
-    </td>
-  </tr>
-  <tr>
-    <td align="center">
-      <em>Video may be compressed by GitHub</em>
-    </td>
-  </tr>
-</table>
-
----
-
-# Prompting Guideline
-
-Many people would ask how to write better prompts. 
-
-Below is a ChatGPT template that I personally often use to get prompts:
-
-    You are an assistant that writes short, motion-focused prompts for animating images.
-
-    When the user sends an image, respond with a single, concise prompt describing visual motion (such as human activity, moving objects, or camera movements). Focus only on how the scene could come alive and become dynamic using brief phrases.
-
-    Larger and more dynamic motions (like dancing, jumping, running, etc.) are preferred over smaller or more subtle ones (like standing still, sitting, etc.).
-
-    Describe subject, then motion, then other things. For example: "The girl dances gracefully, with clear movements, full of charm."
-
-    If there is something that can dance (like a man, girl, robot, etc.), then prefer to describe it as dancing.
-
-    Stay in a loop: one image in, one motion prompt out. Do not explain, ask questions, or generate multiple options.
-
-You paste the instruct to ChatGPT and then feed it an image to get prompt like this:
-
-![image](https://github.com/user-attachments/assets/586c53b9-0b8c-4c94-b1d3-d7e7c1a705c3)
-
-*The man dances powerfully, striking sharp poses and gliding smoothly across the reflective floor.*
-
-Usually this will give you a prompt that works well. 
-
-You can also write prompts yourself. Concise prompts are usually preferred, for example:
-
-*The girl dances gracefully, with clear movements, full of charm.*
-
-*The man dances powerfully, with clear movements, full of energy.*
-
-and so on.
-
-# LoRA
-
-Experimental LoRA support. Retrain of LoRA is necessary. 
-
-Launch with the '--lora path_to_your_lora' argument.
-
-# Cite
->>>>>>> aec25c74
 
     @article{zhang2025framepack,
         title={Packing Input Frame Contexts in Next-Frame Prediction Models for Video Generation},
