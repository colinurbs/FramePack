--- conflicted
+++ resolved
@@ -1,562 +1,524 @@
-from diffusers_helper.hf_login import login
-
-import os
-import time
-import argparse
-import traceback
-import einops
-import numpy as np
-import torch
-
-os.environ['HF_HOME'] = os.path.abspath(os.path.realpath(os.path.join(os.path.dirname(__file__), './hf_download')))
-
-import gradio as gr
-from PIL import Image
-from diffusers import AutoencoderKLHunyuanVideo
-from transformers import LlamaModel, CLIPTextModel, LlamaTokenizerFast, CLIPTokenizer
-from diffusers_helper.hunyuan import encode_prompt_conds, vae_decode, vae_encode, vae_decode_fake
-from diffusers_helper.utils import save_bcthw_as_mp4, crop_or_pad_yield_mask, soft_append_bcthw, resize_and_center_crop, generate_timestamp
-from diffusers_helper.models.hunyuan_video_packed import HunyuanVideoTransformer3DModelPacked
-from diffusers_helper.pipelines.k_diffusion_hunyuan import sample_hunyuan
-from diffusers_helper.memory import cpu, gpu, get_cuda_free_memory_gb, move_model_to_device_with_memory_preservation, offload_model_from_device_for_memory_preservation, fake_diffusers_current_device, DynamicSwapInstaller, unload_complete_models, load_model_as_complete
-from diffusers_helper.thread_utils import AsyncStream
-from diffusers_helper.gradio.progress_bar import make_progress_bar_html
-from transformers import SiglipImageProcessor, SiglipVisionModel
-from diffusers_helper.clip_vision import hf_clip_vision_encode
-from diffusers_helper.bucket_tools import find_nearest_bucket
-
-# Import from modules
-from modules.video_queue import VideoJobQueue, JobStatus
-from modules.prompt_handler import parse_timestamped_prompt
-from modules.interface import create_interface, format_queue_status
-
-
-parser = argparse.ArgumentParser()
-parser.add_argument('--share', action='store_true')
-parser.add_argument("--server", type=str, default='0.0.0.0')
-parser.add_argument("--port", type=int, required=False)
-parser.add_argument("--inbrowser", action='store_true')
-args = parser.parse_args()
-
-print(args)
-
-free_mem_gb = get_cuda_free_memory_gb(gpu)
-high_vram = free_mem_gb > 60
-
-print(f'Free VRAM {free_mem_gb} GB')
-print(f'High-VRAM Mode: {high_vram}')
-
-# Load models
-text_encoder = LlamaModel.from_pretrained("hunyuanvideo-community/HunyuanVideo", subfolder='text_encoder', torch_dtype=torch.float16).cpu()
-text_encoder_2 = CLIPTextModel.from_pretrained("hunyuanvideo-community/HunyuanVideo", subfolder='text_encoder_2', torch_dtype=torch.float16).cpu()
-tokenizer = LlamaTokenizerFast.from_pretrained("hunyuanvideo-community/HunyuanVideo", subfolder='tokenizer')
-tokenizer_2 = CLIPTokenizer.from_pretrained("hunyuanvideo-community/HunyuanVideo", subfolder='tokenizer_2')
-vae = AutoencoderKLHunyuanVideo.from_pretrained("hunyuanvideo-community/HunyuanVideo", subfolder='vae', torch_dtype=torch.float16).cpu()
-
-feature_extractor = SiglipImageProcessor.from_pretrained("lllyasviel/flux_redux_bfl", subfolder='feature_extractor')
-image_encoder = SiglipVisionModel.from_pretrained("lllyasviel/flux_redux_bfl", subfolder='image_encoder', torch_dtype=torch.float16).cpu()
-
-transformer = HunyuanVideoTransformer3DModelPacked.from_pretrained('lllyasviel/FramePackI2V_HY', torch_dtype=torch.bfloat16).cpu()
-
-# Configure models
-vae.eval()
-text_encoder.eval()
-text_encoder_2.eval()
-image_encoder.eval()
-transformer.eval()
-
-if not high_vram:
-    vae.enable_slicing()
-    vae.enable_tiling()
-
-transformer.high_quality_fp32_output_for_inference = True
-print('transformer.high_quality_fp32_output_for_inference = True')
-
-transformer.to(dtype=torch.bfloat16)
-vae.to(dtype=torch.float16)
-image_encoder.to(dtype=torch.float16)
-text_encoder.to(dtype=torch.float16)
-text_encoder_2.to(dtype=torch.float16)
-
-vae.requires_grad_(False)
-text_encoder.requires_grad_(False)
-text_encoder_2.requires_grad_(False)
-image_encoder.requires_grad_(False)
-transformer.requires_grad_(False)
-
-if not high_vram:
-    # DynamicSwapInstaller is same as huggingface's enable_sequential_offload but 3x faster
-    DynamicSwapInstaller.install_model(transformer, device=gpu)
-    DynamicSwapInstaller.install_model(text_encoder, device=gpu)
-else:
-    text_encoder.to(gpu)
-    text_encoder_2.to(gpu)
-    image_encoder.to(gpu)
-    vae.to(gpu)
-    transformer.to(gpu)
-
-stream = AsyncStream()
-
-outputs_folder = './outputs/'
-os.makedirs(outputs_folder, exist_ok=True)
-
-# Create job queue
-job_queue = VideoJobQueue()
-
-
-@torch.no_grad()
-def worker(input_image, prompt_text, n_prompt, seed, total_second_length, latent_window_size, steps, cfg, gs, rs, gpu_memory_preservation, use_teacache, job_stream=None):
-    # Use the provided job_stream or the global stream
-    stream_to_use = job_stream if job_stream is not None else stream
-    
-    total_latent_sections = (total_second_length * 30) / (latent_window_size * 4)
-    total_latent_sections = int(max(round(total_latent_sections), 1))
-
-    # Parse the timestamped prompt with boundary snapping and reversing
-    prompt_sections = parse_timestamped_prompt(prompt_text, total_second_length, latent_window_size)
-    
-    job_id = generate_timestamp()
-
-    stream_to_use.output_queue.push(('progress', (None, '', make_progress_bar_html(0, 'Starting ...'))))
-
-    try:
-        # Clean GPU
-        if not high_vram:
-            unload_complete_models(
-                text_encoder, text_encoder_2, image_encoder, vae, transformer
-            )
-
-        # Pre-encode all prompts
-        stream_to_use.output_queue.push(('progress', (None, '', make_progress_bar_html(0, 'Text encoding all prompts...'))))
-        
-        if not high_vram:
-            fake_diffusers_current_device(text_encoder, gpu)
-            load_model_as_complete(text_encoder_2, target_device=gpu)
-        
-        # Create a dictionary to store encoded prompts
-        encoded_prompts = {}
-        for section in prompt_sections:
-            if section.prompt not in encoded_prompts:
-                llama_vec, clip_l_pooler = encode_prompt_conds(
-                    section.prompt, text_encoder, text_encoder_2, tokenizer, tokenizer_2
-                )
-                llama_vec, llama_attention_mask = crop_or_pad_yield_mask(llama_vec, length=512)
-                encoded_prompts[section.prompt] = (llama_vec, llama_attention_mask, clip_l_pooler)
-        
-        # Encode negative prompt
-        if cfg == 1:
-            llama_vec_n, llama_attention_mask_n, clip_l_pooler_n = (
-                torch.zeros_like(encoded_prompts[prompt_sections[0].prompt][0]),
-                torch.zeros_like(encoded_prompts[prompt_sections[0].prompt][1]),
-                torch.zeros_like(encoded_prompts[prompt_sections[0].prompt][2])
-            )
-        else:
-            llama_vec_n, clip_l_pooler_n = encode_prompt_conds(
-                n_prompt, text_encoder, text_encoder_2, tokenizer, tokenizer_2
-            )
-            llama_vec_n, llama_attention_mask_n = crop_or_pad_yield_mask(llama_vec_n, length=512)
-
-        # Processing input image
-        stream_to_use.output_queue.push(('progress', (None, '', make_progress_bar_html(0, 'Image processing ...'))))
-
-        H, W, C = input_image.shape
-        height, width = find_nearest_bucket(H, W, resolution=640)
-        input_image_np = resize_and_center_crop(input_image, target_width=width, target_height=height)
-
-        Image.fromarray(input_image_np).save(os.path.join(outputs_folder, f'{job_id}.png'))
-
-        input_image_pt = torch.from_numpy(input_image_np).float() / 127.5 - 1
-        input_image_pt = input_image_pt.permute(2, 0, 1)[None, :, None]
-
-        # VAE encoding
-        stream_to_use.output_queue.push(('progress', (None, '', make_progress_bar_html(0, 'VAE encoding ...'))))
-
-        if not high_vram:
-            load_model_as_complete(vae, target_device=gpu)
-
-        start_latent = vae_encode(input_image_pt, vae)
-
-        # CLIP Vision
-        stream_to_use.output_queue.push(('progress', (None, '', make_progress_bar_html(0, 'CLIP Vision encoding ...'))))
-
-        if not high_vram:
-            load_model_as_complete(image_encoder, target_device=gpu)
-
-        image_encoder_output = hf_clip_vision_encode(input_image_np, feature_extractor, image_encoder)
-        image_encoder_last_hidden_state = image_encoder_output.last_hidden_state
-
-        # Dtype
-        for prompt_key in encoded_prompts:
-            llama_vec, llama_attention_mask, clip_l_pooler = encoded_prompts[prompt_key]
-            llama_vec = llama_vec.to(transformer.dtype)
-            clip_l_pooler = clip_l_pooler.to(transformer.dtype)
-            encoded_prompts[prompt_key] = (llama_vec, llama_attention_mask, clip_l_pooler)
-            
-        llama_vec_n = llama_vec_n.to(transformer.dtype)
-        clip_l_pooler_n = clip_l_pooler_n.to(transformer.dtype)
-        image_encoder_last_hidden_state = image_encoder_last_hidden_state.to(transformer.dtype)
-
-        # Sampling
-        stream_to_use.output_queue.push(('progress', (None, '', make_progress_bar_html(0, 'Start sampling ...'))))
-
-        rnd = torch.Generator("cpu").manual_seed(seed)
-        num_frames = latent_window_size * 4 - 3
-
-        history_latents = torch.zeros(size=(1, 16, 1 + 2 + 16, height // 8, width // 8), dtype=torch.float32).cpu()
-        history_pixels = None
-        total_generated_latent_frames = 0
-
-        latent_paddings = reversed(range(total_latent_sections))
-
-        if total_latent_sections > 4:
-            # In theory the latent_paddings should follow the above sequence, but it seems that duplicating some
-            # items looks better than expanding it when total_latent_sections > 4
-            latent_paddings = [3] + [2] * (total_latent_sections - 3) + [1, 0]
-
-        for latent_padding in latent_paddings:
-            is_last_section = latent_padding == 0
-            latent_padding_size = latent_padding * latent_window_size
-
-            if stream_to_use.input_queue.top() == 'end':
-                stream_to_use.output_queue.push(('end', None))
-                return
-
-           # Calculate current time position to determine which prompt to use
-            current_time_position = (total_generated_latent_frames * 4 - 3) / 30  # in seconds
-            if current_time_position < 0:
-                current_time_position = 0.01
-
-            
-            # Find the appropriate prompt for this section
-            current_prompt = prompt_sections[0].prompt  # Default to first prompt
-            for section in prompt_sections:
-                if section.start_time <= current_time_position and (section.end_time is None or current_time_position < section.end_time):
-                    current_prompt = section.prompt
-                    break
-            
-            # Get the encoded prompt for this section
-            llama_vec, llama_attention_mask, clip_l_pooler = encoded_prompts[current_prompt]
-
-            # Calculate the original (non-reversed) time position for display
-            original_time_position = total_second_length - current_time_position
-            if original_time_position < 0:
-                original_time_position = 0
-                
-            print(f'latent_padding_size = {latent_padding_size}, is_last_section = {is_last_section}, ' 
-                  f'time position: {current_time_position:.2f}s (original: {original_time_position:.2f}s), '
-                  f'using prompt: {current_prompt[:30]}...')
-
-            indices = torch.arange(0, sum([1, latent_padding_size, latent_window_size, 1, 2, 16])).unsqueeze(0)
-            clean_latent_indices_pre, blank_indices, latent_indices, clean_latent_indices_post, clean_latent_2x_indices, clean_latent_4x_indices = indices.split([1, latent_padding_size, latent_window_size, 1, 2, 16], dim=1)
-            clean_latent_indices = torch.cat([clean_latent_indices_pre, clean_latent_indices_post], dim=1)
-
-            clean_latents_pre = start_latent.to(history_latents)
-            clean_latents_post, clean_latents_2x, clean_latents_4x = history_latents[:, :, :1 + 2 + 16, :, :].split([1, 2, 16], dim=2)
-            clean_latents = torch.cat([clean_latents_pre, clean_latents_post], dim=2)
-
-            if not high_vram:
-                unload_complete_models()
-                move_model_to_device_with_memory_preservation(transformer, target_device=gpu, preserved_memory_gb=gpu_memory_preservation)
-
-            if use_teacache:
-                transformer.initialize_teacache(enable_teacache=True, num_steps=steps)
-            else:
-                transformer.initialize_teacache(enable_teacache=False)
-
-            def callback(d):
-                preview = d['denoised']
-                preview = vae_decode_fake(preview)
-
-                preview = (preview * 255.0).detach().cpu().numpy().clip(0, 255).astype(np.uint8)
-                preview = einops.rearrange(preview, 'b c t h w -> (b h) (t w) c')
-
-                if stream_to_use.input_queue.top() == 'end':
-                    stream_to_use.output_queue.push(('end', None))
-                    raise KeyboardInterrupt('User ends the task.')
-
-                current_step = d['i'] + 1
-                percentage = int(100.0 * current_step / steps)
-                
-                # Calculate current time position and original (non-reversed) position
-                current_pos = (total_generated_latent_frames * 4 - 3) / 30
-                original_pos = total_second_length - current_pos
-                if current_pos < 0: current_pos = 0
-                if original_pos < 0: original_pos = 0
-                
-                hint = f'Sampling {current_step}/{steps}'
-                desc = f'Total generated frames: {int(max(0, total_generated_latent_frames * 4 - 3))}, ' \
-                       f'Video length: {max(0, (total_generated_latent_frames * 4 - 3) / 30):.2f} seconds (FPS-30). ' \
-                       f'Current position: {current_pos:.2f}s (original: {original_pos:.2f}s). ' \
-                       f'Using prompt: "{current_prompt[:50]}..."'
-                
-                # Store progress data in a format that includes the preview image
-                progress_data = {
-                    'preview': preview,
-                    'desc': desc,
-                    'html': make_progress_bar_html(percentage, hint)
-                }
-                
-                # Update the job's progress data in the queue
-                if job_stream is not None:
-                    job = job_queue.get_job(job_id)
-                    if job:
-                        job.progress_data = progress_data
-                
-                stream_to_use.output_queue.push(('progress', (preview, desc, make_progress_bar_html(percentage, hint))))
-                return
-
-            generated_latents = sample_hunyuan(
-                transformer=transformer,
-                sampler='unipc',
-                width=width,
-                height=height,
-                frames=num_frames,
-                real_guidance_scale=cfg,
-                distilled_guidance_scale=gs,
-                guidance_rescale=rs,
-                # shift=3.0,
-                num_inference_steps=steps,
-                generator=rnd,
-                prompt_embeds=llama_vec,
-                prompt_embeds_mask=llama_attention_mask,
-                prompt_poolers=clip_l_pooler,
-                negative_prompt_embeds=llama_vec_n,
-                negative_prompt_embeds_mask=llama_attention_mask_n,
-                negative_prompt_poolers=clip_l_pooler_n,
-                device=gpu,
-                dtype=torch.bfloat16,
-                image_embeddings=image_encoder_last_hidden_state,
-                latent_indices=latent_indices,
-                clean_latents=clean_latents,
-                clean_latent_indices=clean_latent_indices,
-                clean_latents_2x=clean_latents_2x,
-                clean_latent_2x_indices=clean_latent_2x_indices,
-                clean_latents_4x=clean_latents_4x,
-                clean_latent_4x_indices=clean_latent_4x_indices,
-                callback=callback,
-            )
-
-            if is_last_section:
-                generated_latents = torch.cat([start_latent.to(generated_latents), generated_latents], dim=2)
-
-            total_generated_latent_frames += int(generated_latents.shape[2])
-            history_latents = torch.cat([generated_latents.to(history_latents), history_latents], dim=2)
-
-            if not high_vram:
-                offload_model_from_device_for_memory_preservation(transformer, target_device=gpu, preserved_memory_gb=8)
-                load_model_as_complete(vae, target_device=gpu)
-
-            real_history_latents = history_latents[:, :, :total_generated_latent_frames, :, :]
-
-            if history_pixels is None:
-                history_pixels = vae_decode(real_history_latents, vae).cpu()
-            else:
-                section_latent_frames = (latent_window_size * 2 + 1) if is_last_section else (latent_window_size * 2)
-                overlapped_frames = latent_window_size * 4 - 3
-
-                current_pixels = vae_decode(real_history_latents[:, :, :section_latent_frames], vae).cpu()
-                history_pixels = soft_append_bcthw(current_pixels, history_pixels, overlapped_frames)
-
-            if not high_vram:
-                unload_complete_models()
-
-            output_filename = os.path.join(outputs_folder, f'{job_id}_{total_generated_latent_frames}.mp4')
-
-            save_bcthw_as_mp4(history_pixels, output_filename, fps=30)
-
-            print(f'Decoded. Current latent shape {real_history_latents.shape}; pixel shape {history_pixels.shape}')
-
-            stream_to_use.output_queue.push(('file', output_filename))
-
-            if is_last_section:
-                break
-    except:
-        traceback.print_exc()
-
-        if not high_vram:
-            unload_complete_models(
-                text_encoder, text_encoder_2, image_encoder, vae, transformer
-            )
-
-    stream_to_use.output_queue.push(('end', None))
-    return
-
-
-# Set the worker function for the job queue
-job_queue.set_worker_function(worker)
-
-
-def process(input_image, prompt_text, n_prompt, seed, total_second_length, latent_window_size, steps, cfg, gs, rs, gpu_memory_preservation, use_teacache):
-    assert input_image is not None, 'No input image!'
-
-    # Create job parameters
-    job_params = {
-        'input_image': input_image.copy(),  # Make a copy to avoid reference issues
-        'prompt_text': prompt_text,
-        'n_prompt': n_prompt,
-        'seed': seed,
-        'total_second_length': total_second_length,
-        'latent_window_size': latent_window_size,
-        'steps': steps,
-        'cfg': cfg,
-        'gs': gs,
-        'rs': rs,
-        'gpu_memory_preservation': gpu_memory_preservation,
-        'use_teacache': use_teacache
-    }
-    
-    # Add job to queue
-    job_id = job_queue.add_job(job_params)
-    print(f"Added job {job_id} to queue")
-    
-    queue_status = update_queue_status()
-    # Return immediately after adding to queue
-    return None, job_id, None, '', f'Job added to queue. Job ID: {job_id}', gr.update(interactive=True), gr.update(interactive=True)
-
-
-def end_process():
-    """Cancel the current running job and update the queue status"""
-<<<<<<< HEAD
-=======
-    print("Cancelling current job")
->>>>>>> 13bb9c26
-    with job_queue.lock:
-        if job_queue.current_job:
-            job_id = job_queue.current_job.id
-            print(f"Cancelling job {job_id}")
-<<<<<<< HEAD
-            # Send the end signal to the job's stream
-            if job_queue.current_job.stream:
-                job_queue.current_job.stream.input_queue.push('end')
-            # Also mark the job as cancelled in case the stream handling doesn't work
-            job_queue.current_job.status = JobStatus.CANCELLED
-            # Force an update to the queue status
-            return update_queue_status()
-    
-    # If no job is running, just update the queue status
-    return update_queue_status()
-=======
-            
-            # Send the end signal to the job's stream
-            if job_queue.current_job.stream:
-                job_queue.current_job.stream.input_queue.push('end')
-                
-            # Mark the job as cancelled
-            job_queue.current_job.status = JobStatus.CANCELLED
-            job_queue.current_job.completed_at = time.time()  # Set completion time
-    
-    # Force an update to the queue status
-    return update_queue_status()
-
->>>>>>> 13bb9c26
-
-
-def update_queue_status():
-    """Update queue status and refresh job positions"""
-    jobs = job_queue.get_all_jobs()
-    for job in jobs:
-        if job.status == JobStatus.PENDING:
-            job.queue_position = job_queue.get_queue_position(job.id)
-    
-    # Make sure to update current running job info
-    if job_queue.current_job:
-        # Make sure the running job is showing status = RUNNING
-        job_queue.current_job.status = JobStatus.RUNNING
-    
-    return format_queue_status(jobs)
-
-
-def monitor_job(job_id):
-    """Monitor a specific job with improved error handling"""
-    if not job_id:
-        return None, None, None, '', 'No job ID provided', gr.update(interactive=True), gr.update(interactive=True)
-    
-    job = job_queue.get_job(job_id)
-    
-    if not job:
-        return None, None, None, '', 'Job not found', gr.update(interactive=True), gr.update(interactive=True)
-<<<<<<< HEAD
-=======
-    
-    # Make sure preview is visible from the start
-    yield None, job_id, gr.update(visible=True), '', 'Initializing job...', gr.update(interactive=True), gr.update(interactive=True)
->>>>>>> 13bb9c26
-    
-    while True:
-        job = job_queue.get_job(job_id)
-        
-        if not job:
-            return None, None, None, '', 'Job not found', gr.update(interactive=True), gr.update(interactive=True)
-        
-        if job.status == JobStatus.PENDING:
-            position = job_queue.get_queue_position(job_id)
-            yield None, job_id, gr.update(visible=True), '', f'Waiting in queue. Position: {position}', gr.update(interactive=True), gr.update(interactive=True)
-        
-        elif job.status == JobStatus.RUNNING:
-            if job.progress_data and 'preview' in job.progress_data:
-                preview = job.progress_data.get('preview')
-                desc = job.progress_data.get('desc', '')
-                html = job.progress_data.get('html', '')
-<<<<<<< HEAD
-                # Make sure preview is visible and updated with the latest image
-                yield gr.update(), job_id, gr.update(visible=True, value=preview), desc, html, gr.update(interactive=True), gr.update(interactive=True)
-=======
-                
-                #print(f"Preview data type: {type(preview)}, shape: {getattr(preview, 'shape', 'N/A')}")
-                
-                # Always keep preview visible and update its value
-                yield None, job_id, gr.update(visible=True, value=preview), desc, html, gr.update(interactive=True), gr.update(interactive=True)
->>>>>>> 13bb9c26
-            else:
-                # Keep preview visible even when no data
-                yield None, job_id, gr.update(visible=True), '', 'Processing...', gr.update(interactive=True), gr.update(interactive=True)
-        
-        elif job.status == JobStatus.COMPLETED:
-<<<<<<< HEAD
-            yield job.result, job_id, gr.update(visible=False), '', '', gr.update(interactive=True), gr.update(interactive=True)
-            break
-        
-        elif job.status == JobStatus.FAILED:
-            yield None, job_id, gr.update(visible=False), '', f'Error: {job.error}', gr.update(interactive=True), gr.update(interactive=True)
-            break
-        
-        elif job.status == JobStatus.CANCELLED:
-            yield None, job_id, gr.update(visible=False), '', 'Job cancelled', gr.update(interactive=True), gr.update(interactive=True)
-=======
-            # Don't hide preview on completion
-            yield job.result, job_id, gr.update(visible=True), '', '', gr.update(interactive=True), gr.update(interactive=True)
-            break
-        
-        elif job.status == JobStatus.FAILED:
-            yield None, job_id, gr.update(visible=True), '', f'Error: {job.error}', gr.update(interactive=True), gr.update(interactive=True)
-            break
-        
-        elif job.status == JobStatus.CANCELLED:
-            yield None, job_id, gr.update(visible=True), '', 'Job cancelled', gr.update(interactive=True), gr.update(interactive=True)
->>>>>>> 13bb9c26
-            break
-        
-        # Wait a bit before checking again
-        time.sleep(0.5)
-
-
-<<<<<<< HEAD
-
-# Create the interface
-=======
-# Create the interface using the updated version that supports auto-monitoring
->>>>>>> 13bb9c26
-interface = create_interface(
-    process_fn=process,
-    monitor_fn=monitor_job,
-    end_process_fn=end_process,
-    update_queue_status_fn=update_queue_status
-)
-
-# Launch the interface
-interface.launch(
-    server_name=args.server,
-    server_port=args.port,
-    share=args.share,
-    inbrowser=args.inbrowser,
-)
+from diffusers_helper.hf_login import login
+
+import os
+import time
+import argparse
+import traceback
+import einops
+import numpy as np
+import torch
+
+os.environ['HF_HOME'] = os.path.abspath(os.path.realpath(os.path.join(os.path.dirname(__file__), './hf_download')))
+
+import gradio as gr
+from PIL import Image
+from diffusers import AutoencoderKLHunyuanVideo
+from transformers import LlamaModel, CLIPTextModel, LlamaTokenizerFast, CLIPTokenizer
+from diffusers_helper.hunyuan import encode_prompt_conds, vae_decode, vae_encode, vae_decode_fake
+from diffusers_helper.utils import save_bcthw_as_mp4, crop_or_pad_yield_mask, soft_append_bcthw, resize_and_center_crop, generate_timestamp
+from diffusers_helper.models.hunyuan_video_packed import HunyuanVideoTransformer3DModelPacked
+from diffusers_helper.pipelines.k_diffusion_hunyuan import sample_hunyuan
+from diffusers_helper.memory import cpu, gpu, get_cuda_free_memory_gb, move_model_to_device_with_memory_preservation, offload_model_from_device_for_memory_preservation, fake_diffusers_current_device, DynamicSwapInstaller, unload_complete_models, load_model_as_complete
+from diffusers_helper.thread_utils import AsyncStream
+from diffusers_helper.gradio.progress_bar import make_progress_bar_html
+from transformers import SiglipImageProcessor, SiglipVisionModel
+from diffusers_helper.clip_vision import hf_clip_vision_encode
+from diffusers_helper.bucket_tools import find_nearest_bucket
+
+# Import from modules
+from modules.video_queue import VideoJobQueue, JobStatus
+from modules.prompt_handler import parse_timestamped_prompt
+from modules.interface import create_interface, format_queue_status
+
+
+parser = argparse.ArgumentParser()
+parser.add_argument('--share', action='store_true')
+parser.add_argument("--server", type=str, default='0.0.0.0')
+parser.add_argument("--port", type=int, required=False)
+parser.add_argument("--inbrowser", action='store_true')
+args = parser.parse_args()
+
+print(args)
+
+free_mem_gb = get_cuda_free_memory_gb(gpu)
+high_vram = free_mem_gb > 60
+
+print(f'Free VRAM {free_mem_gb} GB')
+print(f'High-VRAM Mode: {high_vram}')
+
+# Load models
+text_encoder = LlamaModel.from_pretrained("hunyuanvideo-community/HunyuanVideo", subfolder='text_encoder', torch_dtype=torch.float16).cpu()
+text_encoder_2 = CLIPTextModel.from_pretrained("hunyuanvideo-community/HunyuanVideo", subfolder='text_encoder_2', torch_dtype=torch.float16).cpu()
+tokenizer = LlamaTokenizerFast.from_pretrained("hunyuanvideo-community/HunyuanVideo", subfolder='tokenizer')
+tokenizer_2 = CLIPTokenizer.from_pretrained("hunyuanvideo-community/HunyuanVideo", subfolder='tokenizer_2')
+vae = AutoencoderKLHunyuanVideo.from_pretrained("hunyuanvideo-community/HunyuanVideo", subfolder='vae', torch_dtype=torch.float16).cpu()
+
+feature_extractor = SiglipImageProcessor.from_pretrained("lllyasviel/flux_redux_bfl", subfolder='feature_extractor')
+image_encoder = SiglipVisionModel.from_pretrained("lllyasviel/flux_redux_bfl", subfolder='image_encoder', torch_dtype=torch.float16).cpu()
+
+transformer = HunyuanVideoTransformer3DModelPacked.from_pretrained('lllyasviel/FramePackI2V_HY', torch_dtype=torch.bfloat16).cpu()
+
+# Configure models
+vae.eval()
+text_encoder.eval()
+text_encoder_2.eval()
+image_encoder.eval()
+transformer.eval()
+
+if not high_vram:
+    vae.enable_slicing()
+    vae.enable_tiling()
+
+transformer.high_quality_fp32_output_for_inference = True
+print('transformer.high_quality_fp32_output_for_inference = True')
+
+transformer.to(dtype=torch.bfloat16)
+vae.to(dtype=torch.float16)
+image_encoder.to(dtype=torch.float16)
+text_encoder.to(dtype=torch.float16)
+text_encoder_2.to(dtype=torch.float16)
+
+vae.requires_grad_(False)
+text_encoder.requires_grad_(False)
+text_encoder_2.requires_grad_(False)
+image_encoder.requires_grad_(False)
+transformer.requires_grad_(False)
+
+if not high_vram:
+    # DynamicSwapInstaller is same as huggingface's enable_sequential_offload but 3x faster
+    DynamicSwapInstaller.install_model(transformer, device=gpu)
+    DynamicSwapInstaller.install_model(text_encoder, device=gpu)
+else:
+    text_encoder.to(gpu)
+    text_encoder_2.to(gpu)
+    image_encoder.to(gpu)
+    vae.to(gpu)
+    transformer.to(gpu)
+
+stream = AsyncStream()
+
+outputs_folder = './outputs/'
+os.makedirs(outputs_folder, exist_ok=True)
+
+# Create job queue
+job_queue = VideoJobQueue()
+
+
+@torch.no_grad()
+def worker(input_image, prompt_text, n_prompt, seed, total_second_length, latent_window_size, steps, cfg, gs, rs, gpu_memory_preservation, use_teacache, job_stream=None):
+    # Use the provided job_stream or the global stream
+    stream_to_use = job_stream if job_stream is not None else stream
+    
+    total_latent_sections = (total_second_length * 30) / (latent_window_size * 4)
+    total_latent_sections = int(max(round(total_latent_sections), 1))
+
+    # Parse the timestamped prompt with boundary snapping and reversing
+    prompt_sections = parse_timestamped_prompt(prompt_text, total_second_length, latent_window_size)
+    
+    job_id = generate_timestamp()
+
+    stream_to_use.output_queue.push(('progress', (None, '', make_progress_bar_html(0, 'Starting ...'))))
+
+    try:
+        # Clean GPU
+        if not high_vram:
+            unload_complete_models(
+                text_encoder, text_encoder_2, image_encoder, vae, transformer
+            )
+
+        # Pre-encode all prompts
+        stream_to_use.output_queue.push(('progress', (None, '', make_progress_bar_html(0, 'Text encoding all prompts...'))))
+        
+        if not high_vram:
+            fake_diffusers_current_device(text_encoder, gpu)
+            load_model_as_complete(text_encoder_2, target_device=gpu)
+        
+        # Create a dictionary to store encoded prompts
+        encoded_prompts = {}
+        for section in prompt_sections:
+            if section.prompt not in encoded_prompts:
+                llama_vec, clip_l_pooler = encode_prompt_conds(
+                    section.prompt, text_encoder, text_encoder_2, tokenizer, tokenizer_2
+                )
+                llama_vec, llama_attention_mask = crop_or_pad_yield_mask(llama_vec, length=512)
+                encoded_prompts[section.prompt] = (llama_vec, llama_attention_mask, clip_l_pooler)
+        
+        # Encode negative prompt
+        if cfg == 1:
+            llama_vec_n, llama_attention_mask_n, clip_l_pooler_n = (
+                torch.zeros_like(encoded_prompts[prompt_sections[0].prompt][0]),
+                torch.zeros_like(encoded_prompts[prompt_sections[0].prompt][1]),
+                torch.zeros_like(encoded_prompts[prompt_sections[0].prompt][2])
+            )
+        else:
+            llama_vec_n, clip_l_pooler_n = encode_prompt_conds(
+                n_prompt, text_encoder, text_encoder_2, tokenizer, tokenizer_2
+            )
+            llama_vec_n, llama_attention_mask_n = crop_or_pad_yield_mask(llama_vec_n, length=512)
+
+        # Processing input image
+        stream_to_use.output_queue.push(('progress', (None, '', make_progress_bar_html(0, 'Image processing ...'))))
+
+        H, W, C = input_image.shape
+        height, width = find_nearest_bucket(H, W, resolution=640)
+        input_image_np = resize_and_center_crop(input_image, target_width=width, target_height=height)
+
+        Image.fromarray(input_image_np).save(os.path.join(outputs_folder, f'{job_id}.png'))
+
+        input_image_pt = torch.from_numpy(input_image_np).float() / 127.5 - 1
+        input_image_pt = input_image_pt.permute(2, 0, 1)[None, :, None]
+
+        # VAE encoding
+        stream_to_use.output_queue.push(('progress', (None, '', make_progress_bar_html(0, 'VAE encoding ...'))))
+
+        if not high_vram:
+            load_model_as_complete(vae, target_device=gpu)
+
+        start_latent = vae_encode(input_image_pt, vae)
+
+        # CLIP Vision
+        stream_to_use.output_queue.push(('progress', (None, '', make_progress_bar_html(0, 'CLIP Vision encoding ...'))))
+
+        if not high_vram:
+            load_model_as_complete(image_encoder, target_device=gpu)
+
+        image_encoder_output = hf_clip_vision_encode(input_image_np, feature_extractor, image_encoder)
+        image_encoder_last_hidden_state = image_encoder_output.last_hidden_state
+
+        # Dtype
+        for prompt_key in encoded_prompts:
+            llama_vec, llama_attention_mask, clip_l_pooler = encoded_prompts[prompt_key]
+            llama_vec = llama_vec.to(transformer.dtype)
+            clip_l_pooler = clip_l_pooler.to(transformer.dtype)
+            encoded_prompts[prompt_key] = (llama_vec, llama_attention_mask, clip_l_pooler)
+            
+        llama_vec_n = llama_vec_n.to(transformer.dtype)
+        clip_l_pooler_n = clip_l_pooler_n.to(transformer.dtype)
+        image_encoder_last_hidden_state = image_encoder_last_hidden_state.to(transformer.dtype)
+
+        # Sampling
+        stream_to_use.output_queue.push(('progress', (None, '', make_progress_bar_html(0, 'Start sampling ...'))))
+
+        rnd = torch.Generator("cpu").manual_seed(seed)
+        num_frames = latent_window_size * 4 - 3
+
+        history_latents = torch.zeros(size=(1, 16, 1 + 2 + 16, height // 8, width // 8), dtype=torch.float32).cpu()
+        history_pixels = None
+        total_generated_latent_frames = 0
+
+        latent_paddings = reversed(range(total_latent_sections))
+
+        if total_latent_sections > 4:
+            # In theory the latent_paddings should follow the above sequence, but it seems that duplicating some
+            # items looks better than expanding it when total_latent_sections > 4
+            latent_paddings = [3] + [2] * (total_latent_sections - 3) + [1, 0]
+
+        for latent_padding in latent_paddings:
+            is_last_section = latent_padding == 0
+            latent_padding_size = latent_padding * latent_window_size
+
+            if stream_to_use.input_queue.top() == 'end':
+                stream_to_use.output_queue.push(('end', None))
+                return
+
+           # Calculate current time position to determine which prompt to use
+            current_time_position = (total_generated_latent_frames * 4 - 3) / 30  # in seconds
+            if current_time_position < 0:
+                current_time_position = 0.01
+
+            
+            # Find the appropriate prompt for this section
+            current_prompt = prompt_sections[0].prompt  # Default to first prompt
+            for section in prompt_sections:
+                if section.start_time <= current_time_position and (section.end_time is None or current_time_position < section.end_time):
+                    current_prompt = section.prompt
+                    break
+            
+            # Get the encoded prompt for this section
+            llama_vec, llama_attention_mask, clip_l_pooler = encoded_prompts[current_prompt]
+
+            # Calculate the original (non-reversed) time position for display
+            original_time_position = total_second_length - current_time_position
+            if original_time_position < 0:
+                original_time_position = 0
+                
+            print(f'latent_padding_size = {latent_padding_size}, is_last_section = {is_last_section}, ' 
+                  f'time position: {current_time_position:.2f}s (original: {original_time_position:.2f}s), '
+                  f'using prompt: {current_prompt[:30]}...')
+
+            indices = torch.arange(0, sum([1, latent_padding_size, latent_window_size, 1, 2, 16])).unsqueeze(0)
+            clean_latent_indices_pre, blank_indices, latent_indices, clean_latent_indices_post, clean_latent_2x_indices, clean_latent_4x_indices = indices.split([1, latent_padding_size, latent_window_size, 1, 2, 16], dim=1)
+            clean_latent_indices = torch.cat([clean_latent_indices_pre, clean_latent_indices_post], dim=1)
+
+            clean_latents_pre = start_latent.to(history_latents)
+            clean_latents_post, clean_latents_2x, clean_latents_4x = history_latents[:, :, :1 + 2 + 16, :, :].split([1, 2, 16], dim=2)
+            clean_latents = torch.cat([clean_latents_pre, clean_latents_post], dim=2)
+
+            if not high_vram:
+                unload_complete_models()
+                move_model_to_device_with_memory_preservation(transformer, target_device=gpu, preserved_memory_gb=gpu_memory_preservation)
+
+            if use_teacache:
+                transformer.initialize_teacache(enable_teacache=True, num_steps=steps)
+            else:
+                transformer.initialize_teacache(enable_teacache=False)
+
+            def callback(d):
+                preview = d['denoised']
+                preview = vae_decode_fake(preview)
+
+                preview = (preview * 255.0).detach().cpu().numpy().clip(0, 255).astype(np.uint8)
+                preview = einops.rearrange(preview, 'b c t h w -> (b h) (t w) c')
+
+                if stream_to_use.input_queue.top() == 'end':
+                    stream_to_use.output_queue.push(('end', None))
+                    raise KeyboardInterrupt('User ends the task.')
+
+                current_step = d['i'] + 1
+                percentage = int(100.0 * current_step / steps)
+                
+                # Calculate current time position and original (non-reversed) position
+                current_pos = (total_generated_latent_frames * 4 - 3) / 30
+                original_pos = total_second_length - current_pos
+                if current_pos < 0: current_pos = 0
+                if original_pos < 0: original_pos = 0
+                
+                hint = f'Sampling {current_step}/{steps}'
+                desc = f'Total generated frames: {int(max(0, total_generated_latent_frames * 4 - 3))}, ' \
+                       f'Video length: {max(0, (total_generated_latent_frames * 4 - 3) / 30):.2f} seconds (FPS-30). ' \
+                       f'Current position: {current_pos:.2f}s (original: {original_pos:.2f}s). ' \
+                       f'Using prompt: "{current_prompt[:50]}..."'
+                
+                # Store progress data in a format that includes the preview image
+                progress_data = {
+                    'preview': preview,
+                    'desc': desc,
+                    'html': make_progress_bar_html(percentage, hint)
+                }
+                
+                # Update the job's progress data in the queue
+                if job_stream is not None:
+                    job = job_queue.get_job(job_id)
+                    if job:
+                        job.progress_data = progress_data
+                
+                stream_to_use.output_queue.push(('progress', (preview, desc, make_progress_bar_html(percentage, hint))))
+                return
+
+            generated_latents = sample_hunyuan(
+                transformer=transformer,
+                sampler='unipc',
+                width=width,
+                height=height,
+                frames=num_frames,
+                real_guidance_scale=cfg,
+                distilled_guidance_scale=gs,
+                guidance_rescale=rs,
+                # shift=3.0,
+                num_inference_steps=steps,
+                generator=rnd,
+                prompt_embeds=llama_vec,
+                prompt_embeds_mask=llama_attention_mask,
+                prompt_poolers=clip_l_pooler,
+                negative_prompt_embeds=llama_vec_n,
+                negative_prompt_embeds_mask=llama_attention_mask_n,
+                negative_prompt_poolers=clip_l_pooler_n,
+                device=gpu,
+                dtype=torch.bfloat16,
+                image_embeddings=image_encoder_last_hidden_state,
+                latent_indices=latent_indices,
+                clean_latents=clean_latents,
+                clean_latent_indices=clean_latent_indices,
+                clean_latents_2x=clean_latents_2x,
+                clean_latent_2x_indices=clean_latent_2x_indices,
+                clean_latents_4x=clean_latents_4x,
+                clean_latent_4x_indices=clean_latent_4x_indices,
+                callback=callback,
+            )
+
+            if is_last_section:
+                generated_latents = torch.cat([start_latent.to(generated_latents), generated_latents], dim=2)
+
+            total_generated_latent_frames += int(generated_latents.shape[2])
+            history_latents = torch.cat([generated_latents.to(history_latents), history_latents], dim=2)
+
+            if not high_vram:
+                offload_model_from_device_for_memory_preservation(transformer, target_device=gpu, preserved_memory_gb=8)
+                load_model_as_complete(vae, target_device=gpu)
+
+            real_history_latents = history_latents[:, :, :total_generated_latent_frames, :, :]
+
+            if history_pixels is None:
+                history_pixels = vae_decode(real_history_latents, vae).cpu()
+            else:
+                section_latent_frames = (latent_window_size * 2 + 1) if is_last_section else (latent_window_size * 2)
+                overlapped_frames = latent_window_size * 4 - 3
+
+                current_pixels = vae_decode(real_history_latents[:, :, :section_latent_frames], vae).cpu()
+                history_pixels = soft_append_bcthw(current_pixels, history_pixels, overlapped_frames)
+
+            if not high_vram:
+                unload_complete_models()
+
+            output_filename = os.path.join(outputs_folder, f'{job_id}_{total_generated_latent_frames}.mp4')
+
+            save_bcthw_as_mp4(history_pixels, output_filename, fps=30)
+
+            print(f'Decoded. Current latent shape {real_history_latents.shape}; pixel shape {history_pixels.shape}')
+
+            stream_to_use.output_queue.push(('file', output_filename))
+
+            if is_last_section:
+                break
+    except:
+        traceback.print_exc()
+
+        if not high_vram:
+            unload_complete_models(
+                text_encoder, text_encoder_2, image_encoder, vae, transformer
+            )
+
+    stream_to_use.output_queue.push(('end', None))
+    return
+
+
+# Set the worker function for the job queue
+job_queue.set_worker_function(worker)
+
+
+def process(input_image, prompt_text, n_prompt, seed, total_second_length, latent_window_size, steps, cfg, gs, rs, gpu_memory_preservation, use_teacache):
+    assert input_image is not None, 'No input image!'
+
+    # Create job parameters
+    job_params = {
+        'input_image': input_image.copy(),  # Make a copy to avoid reference issues
+        'prompt_text': prompt_text,
+        'n_prompt': n_prompt,
+        'seed': seed,
+        'total_second_length': total_second_length,
+        'latent_window_size': latent_window_size,
+        'steps': steps,
+        'cfg': cfg,
+        'gs': gs,
+        'rs': rs,
+        'gpu_memory_preservation': gpu_memory_preservation,
+        'use_teacache': use_teacache
+    }
+    
+    # Add job to queue
+    job_id = job_queue.add_job(job_params)
+    print(f"Added job {job_id} to queue")
+    
+    queue_status = update_queue_status()
+    # Return immediately after adding to queue
+    return None, job_id, None, '', f'Job added to queue. Job ID: {job_id}', gr.update(interactive=True), gr.update(interactive=True)
+
+
+def end_process():
+    """Cancel the current running job and update the queue status"""
+    print("Cancelling current job")
+    with job_queue.lock:
+        if job_queue.current_job:
+            job_id = job_queue.current_job.id
+            print(f"Cancelling job {job_id}")
+
+            # Send the end signal to the job's stream
+            if job_queue.current_job.stream:
+                job_queue.current_job.stream.input_queue.push('end')
+                
+            # Mark the job as cancelled
+            job_queue.current_job.status = JobStatus.CANCELLED
+            job_queue.current_job.completed_at = time.time()  # Set completion time
+    
+    # Force an update to the queue status
+    return update_queue_status()
+
+
+def update_queue_status():
+    """Update queue status and refresh job positions"""
+    jobs = job_queue.get_all_jobs()
+    for job in jobs:
+        if job.status == JobStatus.PENDING:
+            job.queue_position = job_queue.get_queue_position(job.id)
+    
+    # Make sure to update current running job info
+    if job_queue.current_job:
+        # Make sure the running job is showing status = RUNNING
+        job_queue.current_job.status = JobStatus.RUNNING
+    
+    return format_queue_status(jobs)
+
+
+def monitor_job(job_id):
+    """Monitor a specific job with improved error handling"""
+    if not job_id:
+        return None, None, None, '', 'No job ID provided', gr.update(interactive=True), gr.update(interactive=True)
+    
+    job = job_queue.get_job(job_id)
+    
+    if not job:
+        return None, None, None, '', 'Job not found', gr.update(interactive=True), gr.update(interactive=True)
+ 
+    # Make sure preview is visible from the start
+    yield None, job_id, gr.update(visible=True), '', 'Initializing job...', gr.update(interactive=True), gr.update(interactive=True)
+    
+    while True:
+        job = job_queue.get_job(job_id)
+        
+        if not job:
+            return None, None, None, '', 'Job not found', gr.update(interactive=True), gr.update(interactive=True)
+        
+        if job.status == JobStatus.PENDING:
+            position = job_queue.get_queue_position(job_id)
+            yield None, job_id, gr.update(visible=True), '', f'Waiting in queue. Position: {position}', gr.update(interactive=True), gr.update(interactive=True)
+        
+        elif job.status == JobStatus.RUNNING:
+            if job.progress_data and 'preview' in job.progress_data:
+                preview = job.progress_data.get('preview')
+                desc = job.progress_data.get('desc', '')
+                html = job.progress_data.get('html', '')
+
+                
+                #print(f"Preview data type: {type(preview)}, shape: {getattr(preview, 'shape', 'N/A')}")
+                
+                # Always keep preview visible and update its value
+                yield None, job_id, gr.update(visible=True, value=preview), desc, html, gr.update(interactive=True), gr.update(interactive=True)
+
+            else:
+                # Keep preview visible even when no data
+                yield None, job_id, gr.update(visible=True), '', 'Processing...', gr.update(interactive=True), gr.update(interactive=True)
+        
+        elif job.status == JobStatus.COMPLETED:
+
+            # Don't hide preview on completion
+            yield job.result, job_id, gr.update(visible=True), '', '', gr.update(interactive=True), gr.update(interactive=True)
+            break
+        
+        elif job.status == JobStatus.FAILED:
+            yield None, job_id, gr.update(visible=True), '', f'Error: {job.error}', gr.update(interactive=True), gr.update(interactive=True)
+            break
+        
+        elif job.status == JobStatus.CANCELLED:
+            yield None, job_id, gr.update(visible=True), '', 'Job cancelled', gr.update(interactive=True), gr.update(interactive=True)
+
+            break
+        
+        # Wait a bit before checking again
+        time.sleep(0.5)
+
+# Create the interface using the updated version that supports auto-monitoring
+
+interface = create_interface(
+    process_fn=process,
+    monitor_fn=monitor_job,
+    end_process_fn=end_process,
+    update_queue_status_fn=update_queue_status
+)
+
+# Launch the interface
+interface.launch(
+    server_name=args.server,
+    server_port=args.port,
+    share=args.share,
+    inbrowser=args.inbrowser,
+)