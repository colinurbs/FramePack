--- conflicted
+++ resolved
@@ -1,2396 +1,2393 @@
-import gradio as gr
-import time
-import datetime
-import random
-import json
-import os
-import shutil
-from typing import List, Dict, Any, Optional
-from PIL import Image, ImageDraw, ImageFont
-import numpy as np
-import base64
-import io
-
-from modules.version import APP_VERSION, APP_VERSION_DISPLAY
-
-import subprocess
-import itertools
-import re
-from collections import defaultdict
-import imageio
-import imageio.plugins.ffmpeg
-import ffmpeg
-from diffusers_helper.utils import generate_timestamp
-
-from modules.video_queue import JobStatus, Job
-from modules.prompt_handler import get_section_boundaries, get_quick_prompts, parse_timestamped_prompt
-from diffusers_helper.gradio.progress_bar import make_progress_bar_css, make_progress_bar_html
-from diffusers_helper.bucket_tools import find_nearest_bucket
-from modules.pipelines.metadata_utils import create_metadata
-
-from modules.toolbox_app import tb_create_video_toolbox_ui, tb_get_formatted_toolbar_stats
-
-def create_interface(
-    process_fn,
-    monitor_fn,
-    end_process_fn,
-    update_queue_status_fn,
-    load_lora_file_fn,
-    job_queue,
-    settings,
-    default_prompt: str = '[1s: The person waves hello] [3s: The person jumps up and down] [5s: The person does a dance]',
-    lora_names: list = [],
-    lora_values: list = []
-):
-    """
-    Create the Gradio interface for the video generation application
-
-    Args:
-        process_fn: Function to process a new job
-        monitor_fn: Function to monitor an existing job
-        end_process_fn: Function to cancel the current job
-        update_queue_status_fn: Function to update the queue status display
-        default_prompt: Default prompt text
-        lora_names: List of loaded LoRA names
-
-    Returns:
-        Gradio Blocks interface
-    """
-    def is_video_model(model_type_value):
-        return model_type_value in ["Video", "Video with Endframe", "Video F1"]
-
-    # Get section boundaries and quick prompts
-    section_boundaries = get_section_boundaries()
-    quick_prompts = get_quick_prompts()
-
-    # --- Function to update queue stats (Moved earlier to resolve UnboundLocalError) ---
-    def update_stats():
-        # Get queue status data
-        queue_status_data = update_queue_status_fn()
-        
-        # Get queue statistics for the toolbar display
-        jobs = job_queue.get_all_jobs()
-        
-        # Count jobs by status
-        pending_count = 0
-        running_count = 0
-        completed_count = 0
-        
-        for job in jobs:
-            if hasattr(job, 'status'):
-                status = str(job.status)
-                if status == "JobStatus.PENDING":
-                    pending_count += 1
-                elif status == "JobStatus.RUNNING":
-                    running_count += 1
-                elif status == "JobStatus.COMPLETED":
-                    completed_count += 1
-        
-        # Format the queue stats display text
-        queue_stats_text = f"<p style='margin:0;color:white;' class='toolbar-text'>Queue: {pending_count} | Running: {running_count} | Completed: {completed_count}</p>"
-        
-        return queue_status_data, queue_stats_text
-
-    #XY helper
-    def generate_tab_xy_plot_process():
-        return xy_plot_process_wrapper(settings, xy_plot_process,
-            model_type.value, input_image.value, end_frame_image_original.value,
-            end_frame_strength_original.value, latent_type.value,
-            prompt.value, blend_sections.value, steps.value, total_second_length.value,
-            resolutionW.value, resolutionH.value, seed.value, randomize_seed.value, use_teacache.value,
-            teacache_num_steps.value, teacache_rel_l1_thresh.value, latent_window_size.value,
-            cfg.value, gs.value, rs.value,
-            xy_plot_axis_x_switch.value, xy_plot_axis_x_value_text.value, xy_plot_axis_x_value_dropdown.value,
-            xy_plot_axis_y_switch.value, xy_plot_axis_y_value_text.value, xy_plot_axis_y_value_dropdown.value,
-            xy_plot_axis_z_switch.value, xy_plot_axis_z_value_text.value, xy_plot_axis_z_value_dropdown.value
-        )
-    # Create the interface
-    css = make_progress_bar_css()
-    css += """
-    .short-import-box, .short-import-box > div {
-        min-height: 40px !important;
-        height: 40px !important;
-    }
-    /* Image container styling - more aggressive approach */
-    .contain-image, .contain-image > div, .contain-image > div > img {
-        object-fit: contain !important;
-    }
-
-    #non-mirrored-video {
-        transform: scaleX(-1) !important;
-    }
-    
-    /* Target all images in the contain-image class and its children */
-    .contain-image img,
-    .contain-image > div > img,
-    .contain-image * img {
-        object-fit: contain !important;
-        width: 100% !important;
-        height: 100% !important;
-        max-height: 100% !important;
-        max-width: 100% !important;
-    }
-    
-    /* Additional selectors to override Gradio defaults */
-    .gradio-container img,
-    .gradio-container .svelte-1b5oq5x,
-    .gradio-container [data-testid="image"] img {
-        object-fit: contain !important;
-    }
-    
-    /* Toolbar styling */
-    #fixed-toolbar {
-        position: fixed;
-        top: 0;
-        left: 0;
-        width: 100vw;
-        z-index: 1000;
-        background: #333;
-        color: #fff;
-        padding: 0px 10px; /* Reduced top/bottom padding */
-        display: flex;
-        align-items: center;
-        gap: 8px;
-        box-shadow: 0 2px 8px rgba(0,0,0,0.1);
-    }
-    
-    /* Responsive toolbar title */
-    .toolbar-title {
-        font-size: 1.4rem;
-        margin: 0;
-        color: white;
-        white-space: nowrap;
-        overflow: hidden;
-        text-overflow: ellipsis;
-    }
-    
-    /* Toolbar Patreon link */
-    .toolbar-patreon {
-        margin: 0 0 0 20px;
-        color: white;
-        font-size: 0.9rem;
-        white-space: nowrap;
-        display: inline-block;
-    }
-    .toolbar-patreon a {
-        color: white;
-        text-decoration: none;
-    }
-    .toolbar-patreon a:hover {
-        text-decoration: underline;
-    }
-
-    /* Toolbar Version number */
-    .toolbar-version {
-        margin: 0 15px; /* Space around version */
-        color: white;
-        font-size: 0.8rem;
-        white-space: nowrap;
-        display: inline-block;
-    }
-    
-    /* Responsive design for screens */
-    @media (max-width: 1024px) {
-        .toolbar-patreon, .toolbar-version { /* Hide both on smaller screens */
-            display: none;
-        }
-        .footer-patreon, .footer-version { /* Show both in footer on smaller screens */
-            display: inline-block !important; /* Ensure they are shown */
-        }
-        #fixed-toolbar {
-            gap: 4px !important; /* Reduce gap for screens <= 1024px */
-        }
-        #fixed-toolbar > div:first-child { /* Target the first gr.Column (Title) */
-            min-width: fit-content !important; /* Override Python-set min-width */
-            flex-shrink: 0 !important; /* Prevent title column from shrinking too much */
-        }
-    }
-    
-    @media (min-width: 1025px) {
-        .footer-patreon, .footer-version { /* Hide both in footer on larger screens */
-            display: none !important;
-        }
-    }
-    
-    @media (max-width: 768px) {
-        .toolbar-title {
-            font-size: 1.1rem;
-            max-width: 150px;
-        }
-        #fixed-toolbar {
-            padding: 3px 6px;
-            gap: 4px;
-        }
-        .toolbar-text {
-            font-size: 0.75rem;
-        }
-    }
-    
-    @media (max-width: 480px) {
-        .toolbar-title {
-            font-size: 1rem;
-            max-width: 120px;
-        }
-        #fixed-toolbar {
-            padding: 2px 4px;
-            gap: 2px;
-        }
-        .toolbar-text {
-            font-size: 0.7rem;
-        }
-    }
-    
-    /* Button styling */
-    #toolbar-add-to-queue-btn button {
-        font-size: 14px !important;
-        padding: 4px 16px !important;
-        height: 32px !important;
-        min-width: 80px !important;
-    }
-    .narrow-button {
-        min-width: 40px !important;
-        width: 40px !important;
-        padding: 0 !important;
-        margin: 0 !important;
-    }
-    .gr-button-primary {
-        color: white;
-    }
-    
-    /* Layout adjustments */
-    body, .gradio-container {
-        padding-top: 26px !important; /* Adjusted for new toolbar height (36px - 10px) */
-    }
-    
-    @media (max-width: 768px) {
-        body, .gradio-container {
-            padding-top: 22px !important; /* Adjusted for new toolbar height (32px - 10px) */
-        }
-    }
-    
-    @media (max-width: 480px) {
-        body, .gradio-container {
-            padding-top: 18px !important; /* Adjusted for new toolbar height (28px - 10px) */
-        }
-    }
-    
-    /* control sizing for tb_input_video_component */    
-    .video-size video {
-        max-height: 60vh;
-        min-height: 300px !important;
-        object-fit: contain;
-    }
-
-    /* hide the gr.Video source selection bar for tb_input_video_component */
-    #toolbox-video-player .source-selection {
-        display: none !important;
-    }
-
-    /* Styling for Textboxes used as stat displays in the toolbar */
-    .toolbar-stat-textbox {
-        /* Reset Gradio Textbox defaults */
-        border: none !important;
-        background-color: transparent !important; /* Will be overridden by stat bar bg */
-        box-shadow: none !important;
-        /* padding: 0px 4px !important; /* Padding now on textarea for text, not container */
-        min-height: 25px !important; 
-        height: 25px !important;
-        display: flex !important;
-        align-items: center !important;
-        justify-content: center !important;
-        position: relative; /* Needed for absolute positioning of the stat-bar div */
-        overflow: hidden; /* To clip the stat-bar div */
-        /* border-radius: 3px; /* Rounded corners for the container - REMOVED */
-    }
-
-    .toolbar-stat-textbox textarea { /* Target the actual textarea element */
-        color: white !important;
-        font-family: inherit !important; /* Inherit from parent */
-        font-size: 0.75rem !important; /* Match .toolbar-text or desired */
-        line-height: normal !important;   /* Allow natural line height for the font size */
-        padding: 0px 4px !important;      /* Minimal horizontal padding for text */
-        white-space: nowrap !important;
-        overflow: hidden !important; /* Hide scrollbars if any */
-        resize: none !important; /* Disable textarea resizing */
-        text-align: center !important;  /* Ensure text centered*/
-        /* min-height and height are removed, flex parent controls this */
-        background-color: transparent !important; /* Make textarea background transparent */
-        position: relative; /* Ensure text is on top of the bar */
-        z-index: 2; /* Text on top */
-        font-weight: bold;
-        text-shadow: 1px 1px 2px rgba(0,0,0,0.7); /* Add shadow for better readability */
-        width: 100%; /* Ensure textarea takes full width for text-align to work as expected */
-    }
-
-    /* Styling for Stat Bar Graphs (background color moved to the main .toolbar-stat-textbox) */
-    /* .toolbar-stat-textbox {
-        position: relative; 
-        background-color: #555 !important; 
-        border-radius: 3px; /* This was a duplicate and also removed if present */
-    } */
-
-    .stat-bar {
-        position: absolute;
-        left: 0;
-        top: 0;
-        bottom: 0;
-        background-color: #4CAF50; /* Default bar color (greenish) */
-        width: var(--stat-percentage, 0%); /* Controlled by JS */
-        z-index: 1; /* Bar is behind the text */
-        transition: width 0.3s ease-out;
-        border-radius: 3px; /* Apply to all corners of the bar itself */
-    }
-
-    /* Specific bar colors (optional) */
-    #toolbar-ram-stat .stat-bar { background-color: #2196F3; } /* Blue for RAM */
-    #toolbar-vram-stat .stat-bar { background-color: #FF9800; } /* Orange for VRAM */
-    #toolbar-gpu-stat .stat-bar { background-color: #E91E63; } /* Pink for GPU */
-    """
-
-    # Get the theme from settings
-    current_theme = settings.get("gradio_theme", "default") # Use default if not found
-    block = gr.Blocks(css=css, title="FramePack Studio", theme=current_theme).queue()
-
-    with block:
-        with gr.Row(elem_id="fixed-toolbar"):
-            with gr.Column(scale=0, min_width=400): # Title/Version/Patreon
-                gr.HTML(f"""
-                <div style="display: flex; align-items: center;">
-                    <h1 class='toolbar-title'>FP Studio</h1>
-                    <p class='toolbar-version'>{APP_VERSION_DISPLAY}</p>
-                    <p class='toolbar-patreon'><a href='https://patreon.com/Colinu' target='_blank'>Support on Patreon</a></p>
-                </div>
-                """)
-            # REMOVED: refresh_stats_btn - Toolbar refresh button is no longer needed
-            # with gr.Column(scale=0, min_width=40):
-            #     refresh_stats_btn = gr.Button("⟳", elem_id="refresh-stats-btn", elem_classes="narrow-button")  
-            with gr.Column(scale=1, min_width=180): # Queue Stats
-                queue_stats_display = gr.Markdown("<p style='margin:0;color:white;' class='toolbar-text'>Queue: 0 | Running: 0 | Completed: 0</p>")
-                
-            # --- System Stats Display - Single gr.Textbox per stat ---
-            with gr.Column(scale=0, min_width=205): # RAM Column
-                toolbar_ram_display_component = gr.Textbox(
-                    value="RAM: N/A", 
-                    interactive=False, 
-                    lines=1, 
-                    max_lines=1,
-                    show_label=False,
-                    elem_id="toolbar-ram-stat",
-                    elem_classes="toolbar-stat-textbox"
-                )
-            with gr.Column(scale=0, min_width=160): # VRAM Column
-                toolbar_vram_display_component = gr.Textbox(
-                    value="VRAM: N/A", 
-                    interactive=False, 
-                    lines=1, 
-                    max_lines=1,
-                    show_label=False,
-                    elem_id="toolbar-vram-stat",
-                    elem_classes="toolbar-stat-textbox"
-                    # Visibility controlled by tb_get_formatted_toolbar_stats
-                )
-            with gr.Column(scale=0, min_width=140): # GPU Column
-                toolbar_gpu_display_component = gr.Textbox(
-                    value="GPU: N/A", 
-                    interactive=False, 
-                    lines=1, 
-                    max_lines=1,
-                    show_label=False,                     
-                    elem_id="toolbar-gpu-stat",
-                    elem_classes="toolbar-stat-textbox"
-                    # Visibility controlled by tb_get_formatted_toolbar_stats
-                )
-            # --- End of System Stats Display ---
-            
-            # Removed old version_display column
-            # --- End of Toolbar ---
-            
-        # Essential to capture main_tabs_component for later use by send_to_toolbox_btn
-        with gr.Tabs(elem_id="main_tabs") as main_tabs_component:
-            with gr.Tab("Generate", id="generate_tab"):
-                with gr.Row():
-                    with gr.Column(scale=2):
-                        model_type = gr.Radio(
-                            choices=[("Original", "Original"), ("Original with Endframe", "Original with Endframe"), ("F1", "F1"), ("Video", "Video"), ("Video with Endframe", "Video with Endframe"), ("Video F1", "Video F1"), ("Grid", "XY Plot")],
-                            value="Original",
-                            label="Generation Type"
-                        )
-                        with gr.Group(visible=False) as xy_group:  # Default visibility: True
-                            xy_plot_axis_options = {
-                                # "type": [
-                                #     "dropdown(checkboxGroup), textbox or number", 
-                                #     "empty if textbox, dtype if number, [] if dropdown", 
-                                #     "standard values", 
-                                #     "True if multi axis - like prompt replace, False is only on one axis - like steps"
-                                # ],
-                                "Nothing": ["nothing", "", "", True],
-                                "Model type": ["dropdown", ["Original", "F1"], ["Original", "F1"], False],
-                                "End frame influence": ["number", "float", "0.05-0.95[3]", False],
-                                "Latent type": ["dropdown", ["Black", "White", "Noise", "Green Screen"], ["Black", "Noise"], False],
-                                "Prompt add": ["textbox", "", "", True],
-                                "Prompt replace": ["textbox", "", "", True],
-                                "Blend sections": ["number", "int", "3-7 [3]", False],
-                                "Steps": ["number", "int", "15-30 [3]", False],
-                                "Seed": ["number", "int", "1000-10000 [3]", False],
-                                "Use teacache": ["dropdown", [True, False], [True, False], False],
-                                "TeaCache steps": ["number", "int", "5-25 [3]", False],
-                                "TeaCache rel_l1_thresh": ["number", "float", "0.01-0.3 [3]", False],
-                                # "CFG": ["number", "float", "", False],
-                                "Distilled CFG Scale": ["number", "float", "5-15 [3]", False],
-                                # "RS": ["number", "float", "", False],
-                                # "Use weighted embeddings": ["dropdown", [True, False], [True, False], False],
-                            }
-                            text_to_base_keys = {
-                                "Model type": "model_type",
-                                "End frame influence": "end_frame_strength_original",
-                                "Latent type": "latent_type",
-                                "Prompt add": "prompt",
-                                "Prompt replace": "prompt",
-                                "Blend sections": "blend_sections",
-                                "Steps": "steps",
-                                "Seed": "seed",
-                                "Use teacache": "use_teacache",
-                                "TeaCache steps":"teacache_num_steps",
-                                "TeaCache rel_l1_thresh":"teacache_rel_l1_thresh",
-                                "Latent window size": "latent_window_size",
-                                # "CFG": "",
-                                "Distilled CFG Scale": "gs",
-                                # "RS": "",
-                                # "Use weighted embeddings": "",
-                            }
-
-                            def xy_plot_parse_input(text):
-                                text = text.strip()
-                                if ',' in text:
-                                    return [x.strip() for x in text.split(",")]
-                                match = re.match(r'^\s*(-?\d*\.?\d*)\s*-\s*(-?\d*\.?\d*)\s*\[\s*(\d+)\s*\]$', text)
-                                if match:
-                                    start, end, count = map(float, match.groups())
-                                    result = np.linspace(start, end, int(count))
-                                    if np.allclose(result, np.round(result)):
-                                        result = np.round(result).astype(int)
-                                    return result.tolist()
-                                return []
-                            def xy_plot_convert_loras_text(arrayT):
-                                lora_pattern = r"<lora:([^:>]+):([-+]?\d*\.?\d+)>"
-                                matches = re.findall(lora_pattern, arrayT["prompt"])
-                                arrayT["prompt"] = re.sub(lora_pattern, '', arrayT["prompt"]).strip()
-                                usedLoras = []
-                                weightLoras = [1 for _ in range(len(arrayT["lora_loaded_names"]))]
-                                for n, w in matches:
-                                    if n in arrayT["lora_loaded_names"] and n not in usedLoras:
-                                        usedLoras.append(n)
-                                        weightLoras[arrayT["lora_loaded_names"].index(n)] = float(w)
-                                    # print(n, w, v["lora_loaded_names"], arrayT["selected_loras"])
-                                arrayT["selected_loras"] = usedLoras
-                                arrayT["lora_values"] = weightLoras
-                                return arrayT
-                            def xy_plot_axis_change(updated_value_type):
-                                if xy_plot_axis_options[updated_value_type][0] == "textbox" or xy_plot_axis_options[updated_value_type][0] == "number":
-                                    return gr.update(visible=True, value=xy_plot_axis_options[updated_value_type][2]), gr.update(visible=False, value=[], choices=[])
-                                elif xy_plot_axis_options[updated_value_type][0] == "dropdown":
-                                    return gr.update(visible=False), gr.update(visible=True, value=xy_plot_axis_options[updated_value_type][2], choices=xy_plot_axis_options[updated_value_type][1])
-                                else:
-                                    return gr.update(visible=False), gr.update(visible=False, value=[], choices=[])
-                            def xy_plot_process(
-                                    model_type, input_image, end_frame_image_original, 
-                                    end_frame_strength_original, latent_type, 
-                                    prompt, blend_sections, steps, total_second_length, 
-                                    resolutionW, resolutionH, seed, randomize_seed, use_teacache, 
-                                    teacache_num_steps, teacache_rel_l1_thresh, latent_window_size, 
-                                    cfg, gs, rs, gpu_memory_preservation, mp4_crf, 
-                                    axis_x_switch, axis_x_value_text, axis_x_value_dropdown, 
-                                    axis_y_switch, axis_y_value_text, axis_y_value_dropdown, 
-                                    axis_z_switch, axis_z_value_text, axis_z_value_dropdown
-                                    ):
-                                # print(model_type, input_image, latent_type, 
-                                #     prompt, blend_sections, steps, total_second_length, 
-                                #     resolutionW, resolutionH, seed, randomize_seed, use_teacache, 
-                                #     latent_window_size, cfg, gs, rs, gpu_memory_preservation, 
-                                #     mp4_crf, 
-                                #     axis_x_switch, axis_x_value_text, axis_x_value_dropdown, 
-                                #     axis_y_switch, axis_y_value_text, axis_y_value_dropdown, 
-                                #     axis_z_switch, axis_z_value_text, axis_z_value_dropdown, sep=", ")
-                                if axis_x_switch == "Nothing" and axis_y_switch == "Nothing" and axis_z_switch == "Nothing":
-                                    return "Not selected any axis for plot", gr.update()
-                                if (axis_x_switch == "Nothing" or axis_y_switch == "Nothing") and axis_z_switch != "Nothing":
-                                    return "For using Z axis, first use X and Y axis", gr.update()
-                                if axis_x_switch == "Nothing" and axis_y_switch != "Nothing":
-                                    return "For using Y axis, first use X axis", gr.update()
-                                if xy_plot_axis_options[axis_x_switch][0] == "dropdown" and len(axis_x_value_dropdown) < 1:
-                                    return "No values for axis X", gr.update()
-                                if xy_plot_axis_options[axis_y_switch][0] == "dropdown" and len(axis_y_value_dropdown) < 1:
-                                    return "No values for axis Y", gr.update()
-                                if xy_plot_axis_options[axis_z_switch][0] == "dropdown" and len(axis_z_value_dropdown) < 1:
-                                    return "No values for axis Z", gr.update()
-                                if not xy_plot_axis_options[axis_x_switch][3]:
-                                    if axis_x_switch == axis_y_switch: 
-                                        return "Axis type on X and Y axis are same, you can't do that generation.<br>Multi axis supported only for \"Prompt add\" and \"Prompt replace\".", gr.update()
-                                    if axis_x_switch == axis_z_switch: 
-                                        return "Axis type on X and Z axis are same, you can't do that generation.<br>Multi axis supported only for \"Prompt add\" and \"Prompt replace\".", gr.update()
-                                if not xy_plot_axis_options[axis_y_switch][3]:
-                                    if axis_y_switch == axis_z_switch: 
-                                        return "Axis type on Y and Z axis are same, you can't do that generation.<br>Multi axis supported only for \"Prompt add\" and \"Prompt replace\".", gr.update()
-
-                                base_generator_vars = {
-                                    "model_type": model_type,
-                                    "input_image": input_image,
-                                    "input_video": None,
-                                    "end_frame_image_original": end_frame_image_original,
-                                    "end_frame_strength_original": end_frame_strength_original,
-                                    "prompt": prompt,
-                                    "n_prompt": "",
-                                    "seed": seed,
-                                    "total_second_length": total_second_length,
-                                    "latent_window_size": latent_window_size,
-                                    "steps": steps,
-                                    "cfg": cfg,
-                                    "gs": gs,
-                                    "rs": rs,
-                                    "gpu_memory_preservation": gpu_memory_preservation,
-                                    "use_teacache": use_teacache,
-                                    "teacache_num_steps": teacache_num_steps,
-                                    "teacache_rel_l1_thresh": teacache_rel_l1_thresh,
-                                    "mp4_crf": mp4_crf,
-                                    "randomize_seed_checked": False,
-                                    "save_metadata_checked": True,
-                                    "blend_sections": blend_sections,
-                                    "latent_type": latent_type,
-                                    "clean_up_videos": True, 
-                                    "selected_loras": [],
-                                    "resolutionW": resolutionW,
-                                    "resolutionH": resolutionH,
-                                    "lora_loaded_names": lora_names,
-                                    "lora_values": []
-                                }
-
-                                def xy_plot_convert_values(type, value_textbox, value_dropdown):
-                                    retVal = []
-                                    if type[0] == "dropdown":
-                                        retVal = value_dropdown
-                                    elif type[0] == "textbox":
-                                        retVal = xy_plot_parse_input(value_textbox)
-                                    elif type[0] == "number":
-                                        if type[1] == "int":
-                                            retVal = [int(float(x)) for x in xy_plot_parse_input(value_textbox)]
-                                        else:
-                                            retVal = [float(x) for x in xy_plot_parse_input(value_textbox)]
-                                    return retVal
-                                prompt_replace_initial_values = {}
-                                all_axis_values = {
-                                    axis_x_switch+" -> X": xy_plot_convert_values(xy_plot_axis_options[axis_x_switch], axis_x_value_text, axis_x_value_dropdown)
-                                }
-                                if axis_x_switch == "Prompt replace":
-                                    prompt_replace_initial_values["X"] = all_axis_values[axis_x_switch+" -> X"][0]
-                                    if prompt_replace_initial_values["X"] not in base_generator_vars["prompt"]:
-                                        return "Prompt for replacing in X axis not present in generation prompt", gr.update()
-                                if axis_y_switch != "Nothing":
-                                    all_axis_values[axis_y_switch+" -> Y"] = xy_plot_convert_values(xy_plot_axis_options[axis_y_switch], axis_y_value_text, axis_y_value_dropdown)
-                                    if axis_y_switch == "Prompt replace":
-                                        prompt_replace_initial_values["Y"] = all_axis_values[axis_y_switch+" -> Y"][0]
-                                        if prompt_replace_initial_values["Y"] not in base_generator_vars["prompt"]:
-                                            return "Prompt for replacing in Y axis not present in generation prompt", gr.update()
-                                if axis_z_switch != "Nothing":
-                                    all_axis_values[axis_z_switch+" -> Z"] = xy_plot_convert_values(xy_plot_axis_options[axis_z_switch], axis_z_value_text, axis_z_value_dropdown)
-                                    if axis_z_switch == "Prompt replace":
-                                        prompt_replace_initial_values["Z"] = all_axis_values[axis_z_switch+" -> Z"][0]
-                                        if prompt_replace_initial_values["Z"] not in base_generator_vars["prompt"]:
-                                            return "Prompt for replacing in Z axis not present in generation prompt", gr.update()
-
-                                active_axes = list(all_axis_values.keys())
-                                value_lists = [all_axis_values[axis] for axis in active_axes]
-                                output_generator_vars = []
-
-                                combintion_plot = itertools.product(*value_lists)
-                                for combo in combintion_plot:
-                                    vars_copy = base_generator_vars.copy()
-                                    for axis, value in zip(active_axes, combo):
-                                        splitted_axis_name = axis.split(" -> ")
-                                        if splitted_axis_name[0] == "Prompt add":
-                                            vars_copy[text_to_base_keys[splitted_axis_name[0]]] = vars_copy[text_to_base_keys[splitted_axis_name[0]]] + " " + str(value)
-                                        elif splitted_axis_name[0] == "Prompt replace":
-                                            orig_copy_prompt_text = vars_copy[text_to_base_keys[splitted_axis_name[0]]]
-                                            vars_copy[text_to_base_keys[splitted_axis_name[0]]] = orig_copy_prompt_text.replace(prompt_replace_initial_values[splitted_axis_name[1]], str(value))
-                                        else:
-                                            vars_copy[text_to_base_keys[splitted_axis_name[0]]] = value
-                                        vars_copy[splitted_axis_name[1]+"_axis_on_plot"] = str(value)
-                                    output_generator_vars.append(xy_plot_convert_loras_text(vars_copy))
-                                # print("----- BEFORE GENERATED VIDS VARS START -----")
-                                # for v in output_generator_vars:
-                                #     print(v)
-                                # print("------ BEFORE GENERATED VIDS VARS END ------")
-
-                                for i, v in enumerate(output_generator_vars):
-                                    xy_plot_new_job = process_with_queue_update(
-                                                v["model_type"], v["input_image"], v["input_video"], v["end_frame_image_original"], 
-                                                v["end_frame_strength_original"], v["prompt"], v["n_prompt"],
-                                                v["seed"], v["total_second_length"], v["latent_window_size"], v["steps"],
-                                                v["cfg"], v["gs"], v["rs"], v["gpu_memory_preservation"],
-                                                v["use_teacache"], v["teacache_num_steps"], v["teacache_rel_l1_thresh"], v["mp4_crf"], v["randomize_seed_checked"], False,
-                                                v["blend_sections"], v["latent_type"], v["clean_up_videos"], v["selected_loras"],
-                                                v["resolutionW"], v["resolutionH"], v["lora_loaded_names"], v["lora_values"]
-                                            )
-                                    output_generator_vars[i]["job_id"] = xy_plot_new_job[1]
-                                # blah...
-                                while True:
-                                    xy_plot_ended_jobs = 0
-                                    # outVrS = []
-                                    for i, gen in enumerate(output_generator_vars):
-                                        job = job_queue.get_job(gen["job_id"])
-                                        if job.result != None and job.status == JobStatus.COMPLETED:
-                                            output_generator_vars[i]["result"] = job.result
-                                            xy_plot_ended_jobs += 1
-                                        # outVrS.append([gen["job_id"], job.result, job.status])
-                                    # print("Waiting")
-                                    # for ktv in outVrS:
-                                        # print(ktv)
-                                    if xy_plot_ended_jobs == len(output_generator_vars):
-                                        print("All jobs for XY plot done")
-                                        break
-                                    time.sleep(5)
-                                # print("----- GENERATED VIDS VARS START -----")
-                                # for v in output_generator_vars:
-                                #     print(v)
-                                # print("------ GENERATED VIDS VARS END ------")
-
-                                # -------------------------- connect with settings --------------------------
-                                # Ensure settings is available in this scope or passed in.
-                                # Assuming 'settings' object is available from create_interface's scope.
-                                output_dir_setting = settings.get("output_dir", "outputs")
-                                mp4_crf_setting = settings.get("mp4_crf", 16) # Default CRF if not in settings
-                                # -------------------------- connect with settings --------------------------
-
-                                font_path = None
-                                common_font_names = ["DejaVuSans-Bold.ttf", "arial.ttf", "LiberationSans-Bold.ttf"]
-                                for fp_name in common_font_names:
-                                    try:
-                                        ImageFont.truetype(fp_name, 10) # Try loading with a small size
-                                        font_path = fp_name
-                                        print(f"XY Plot: Using font '{font_path}' for labels.")
-                                        break
-                                    except OSError:
-                                        pass # Font not found, try next
-                                
-                                if not font_path:
-                                    print("XY Plot Warning: Could not find DejaVuSans-Bold, Arial, or LiberationSans-Bold. Text labels might use a basic Pillow font or not render optimally.")
-                                    # Pillow might use a default bitmap font if path is invalid.
-
-                                timestamp_generation = generate_timestamp()
-                                output_path = os.path.join(output_dir_setting, f"{timestamp_generation}_grid_XY.mp4")
-                                
-                                has_y_axis = any('Y_axis_on_plot' in v for v in output_generator_vars)
-
-                                x_labels_unique = []
-                                y_labels_unique = []
-                                video_grid_data = {}
-
-                                for item in output_generator_vars:
-                                    x_val = str(item['X_axis_on_plot'])
-                                    y_val = str(item.get('Y_axis_on_plot', 'single_row'))
-                                    if x_val not in x_labels_unique:
-                                        x_labels_unique.append(x_val)
-                                    if y_val not in y_labels_unique:
-                                        y_labels_unique.append(y_val)
-                                    video_grid_data[(y_val, x_val)] = item['result']
-
-                                if not output_generator_vars or not video_grid_data:
-                                    return "No videos generated for XY plot.", gr.update(visible=False)
-
-                                first_video_path = next(iter(video_grid_data.values()), None)
-                                if not first_video_path or not os.path.exists(first_video_path):
-                                    return f"First video for grid base parameters not found: {first_video_path}", gr.update(visible=False)
-
-                                default_fps = 10 # Fallback FPS
-                                frame_height, frame_width = resolutionH, resolutionW # Use UI resolution as fallback
-                                try:
-                                    with imageio.get_reader(first_video_path, 'ffmpeg') as reader:
-                                        meta_data = reader.get_meta_data()
-                                        fps = meta_data.get('fps', default_fps)
-                                        if reader.count_frames() > 0 : # Check if count_frames is valid
-                                            first_frame_shape = reader.get_data(0).shape
-                                            frame_height, frame_width = first_frame_shape[0], first_frame_shape[1]
-                                        else: # Fallback if count_frames is 0 or not available
-                                            print(f"Warning: Could not get frame dimensions from {first_video_path}, using UI resolution {frame_width}x{frame_height}")
-
-                                except Exception as e:
-                                    print(f"XY Plot Error: Could not read first video {first_video_path} for metadata: {e}. Using UI defaults.")
-                                    fps = default_fps
-
-
-                                num_cols = len(x_labels_unique)
-                                num_rows = len(y_labels_unique)
-                                if num_rows == 1 and y_labels_unique[0] == 'single_row':
-                                    has_y_axis = False
-
-                                video_readers = {}
-                                min_total_frames = float('inf')
-                                video_paths_for_readers = {}
-
-                                for y_label_val in y_labels_unique:
-                                    for x_label_val in x_labels_unique:
-                                        path = video_grid_data.get((y_label_val, x_label_val))
-                                        video_paths_for_readers[(y_label_val, x_label_val)] = path # Store for deferred opening
-
-                                # Determine min_total_frames by checking all videos first
-                                for (y_label_val, x_label_val), path in video_paths_for_readers.items():
-                                    if not path or not os.path.exists(path):
-                                        print(f"XY Plot Warning: Missing video for X={x_label_val}, Y={y_label_val}. Will use black frames.")
-                                        # Assume it contributes 0 frames to min_total_frames effectively, or handle later
-                                        continue
-                                    try:
-                                        with imageio.get_reader(path, 'ffmpeg') as r:
-                                            n_frames = r.count_frames()
-                                            if n_frames == float('inf') or n_frames == 0: # Handle streaming or unknown length
-                                                duration = r.get_meta_data().get('duration')
-                                                if duration: n_frames = int(duration * fps)
-                                                else: n_frames = int(total_second_length * fps) # Fallback to UI length
-                                            if n_frames < min_total_frames:
-                                                min_total_frames = n_frames
-                                    except Exception as e:
-                                        print(f"XY Plot Error: Could not get frame count for {path}: {e}")
-                                
-                                if min_total_frames == float('inf') or min_total_frames == 0:
-                                    min_total_frames = int(total_second_length * fps) # Fallback if no video had countable frames
-                                    print(f"XY Plot Warning: Could not determine minimum frame count. Defaulting to {min_total_frames} based on UI video length.")
-                                min_total_frames = int(min_total_frames)
-
-
-                                font_size = 20 # Increased font size
-                                text_color = (255, 255, 255)
-                                box_color = (0, 0, 0, 180) # Slightly more opaque box
-                                pil_font = None
-                                if font_path: # font_path is the name found earlier e.g. "arial.ttf"
-                                    try:
-                                        pil_font = ImageFont.truetype(font_path, font_size)
-                                    except Exception as e:
-                                        print(f"XY Plot Warning: Error loading font '{font_path}' with Pillow: {e}. Text may not render well.")
-                                if not pil_font: # Fallback if specific font failed or wasn't found
-                                    try: pil_font = ImageFont.load_default() # Pillow's built-in basic font
-                                    except: pass # Should not fail, but just in case
-                                    print("XY Plot Warning: Using Pillow's default bitmap font for labels.")
-
-
-                                def draw_text_on_frame(numpy_frame_array, text_str, is_x_label):
-                                    if not pil_font or not text_str: return numpy_frame_array
-                                    img_pil = Image.fromarray(numpy_frame_array)
-                                    draw = ImageDraw.Draw(img_pil, "RGBA")
-                                    
-                                    try:
-                                        text_bbox = draw.textbbox((0,0), text_str, font=pil_font)
-                                        text_w, text_h = text_bbox[2] - text_bbox[0], text_bbox[3] - text_bbox[1]
-                                    except Exception as e:
-                                        print(f"XY Plot Warning: Could not get text dimensions for '{text_str}': {e}")
-                                        return numpy_frame_array
-
-                                    padding = 5
-                                    if is_x_label: # Top-center for X labels
-                                        x = (img_pil.width - text_w) // 2
-                                        y = padding - text_bbox[1] # Adjust for precise vertical alignment from bbox
-                                        rect_coords = [x - padding, padding, x + text_w + padding, padding + text_h + padding]
-                                    else: # Center-left for Y labels
-                                        x = padding
-                                        y = (img_pil.height - text_h) // 2 - text_bbox[1] # Adjust for precise vertical alignment
-                                        rect_coords = [padding, (img_pil.height - text_h) // 2 - padding, padding + text_w + padding, (img_pil.height + text_h) // 2 + padding]
-                                    
-                                    draw.rectangle(rect_coords, fill=box_color)
-                                    draw.text((x, y), text_str, font=pil_font, fill=text_color)
-                                    return np.array(img_pil.convert("RGB"))
-
-                                black_frame_template = np.zeros((frame_height, frame_width, 3), dtype=np.uint8)
-
-                                try:
-                                    with imageio.get_writer(output_path, 'ffmpeg', fps=fps, quality=1, macro_block_size=1) as writer: # Set quality to 1 (highest for imageio-ffmpeg)
-                                        for frame_num in range(min_total_frames):
-                                            grid_row_strips = []
-                                            for y_idx, y_label_val in enumerate(y_labels_unique):
-                                                current_row_frames = []
-                                                for x_idx, x_label_val in enumerate(x_labels_unique):
-                                                    reader_key = (y_label_val, x_label_val)
-                                                    current_frame = None
-                                                    
-                                                    if reader_key not in video_readers: # Open reader on demand
-                                                        path_to_open = video_paths_for_readers.get(reader_key)
-                                                        if path_to_open and os.path.exists(path_to_open):
-                                                            try:
-                                                                video_readers[reader_key] = imageio.get_reader(path_to_open, 'ffmpeg')
-                                                            except Exception as e:
-                                                                print(f"XY Plot Error: Failed to open reader for {path_to_open}: {e}")
-                                                                video_readers[reader_key] = None # Mark as failed
-                                                        else:
-                                                            video_readers[reader_key] = None # No path or not exists
-
-                                                    active_reader = video_readers.get(reader_key)
-                                                    if active_reader:
-                                                        try:
-                                                            current_frame = active_reader.get_data(frame_num)
-                                                            # Ensure frame is correct shape/type
-                                                            if current_frame.shape[0] != frame_height or current_frame.shape[1] != frame_width:
-                                                                # Basic resize if needed, though ideally all inputs are consistent
-                                                                pil_img_temp = Image.fromarray(current_frame).resize((frame_width, frame_height))
-                                                                current_frame = np.array(pil_img_temp)
-                                                            if current_frame.dtype != np.uint8:
-                                                                current_frame = current_frame.astype(np.uint8)
-
-                                                        except IndexError: # Frame out of bounds for this specific video
-                                                            current_frame = black_frame_template.copy()
-                                                        except Exception as e:
-                                                            print(f"XY Plot Error: Reading frame {frame_num} from video for X={x_label_val}, Y={y_label_val}: {e}")
-                                                            current_frame = black_frame_template.copy()
-                                                    else: # Reader failed or no video
-                                                        current_frame = black_frame_template.copy()
-
-                                                    # Apply labels
-                                                    if y_idx == 0: # Top row videos get X-axis labels
-                                                        current_frame = draw_text_on_frame(current_frame, x_label_val, is_x_label=True)
-                                                    if x_idx == 0 and has_y_axis: # First column videos get Y-axis labels
-                                                        current_frame = draw_text_on_frame(current_frame, y_label_val, is_x_label=False)
-                                                    
-                                                    current_row_frames.append(current_frame)
-                                                
-                                                if current_row_frames:
-                                                    grid_row_strips.append(np.hstack(current_row_frames))
-                                            
-                                            if grid_row_strips:
-                                                final_frame_for_video = np.vstack(grid_row_strips)
-                                                writer.append_data(final_frame_for_video)
-                                            
-                                            if frame_num % int(fps * 5) == 0: # Log every 5 seconds of video
-                                                 print(f"XY Plot Grid: Assembled frame {frame_num + 1}/{min_total_frames}")
-                                
-                                except Exception as e:
-                                    import traceback
-                                    tb_str = traceback.format_exc()
-                                    err_msg = f"XY Plot Error: Failed during imageio grid creation: {e}\nTraceback:\n{tb_str}"
-                                    print(err_msg)
-                                    return err_msg, gr.update(visible=False)
-                                finally:
-                                    for r in video_readers.values():
-                                        if r and hasattr(r, 'close'):
-                                            r.close()
-                                
-                                print(f"XY Plot grid video successfully saved to: {output_path}")
-                                return "", gr.update(value=output_path, visible=True)
-
-                            with gr.Row():
-                                xy_plot_model_type = gr.Radio(
-                                    ["Original", "F1"], 
-                                    label="Model Type", 
-                                    value="F1",
-                                    info="Select which model to use for generation"
-                                )
-                            with gr.Group():
-                                with gr.Row():
-                                    with gr.Column(scale=1):
-                                        xy_plot_input_image = gr.Image(
-                                            sources='upload',
-                                            type="numpy",
-                                            label="Image (optional)",
-                                            height=420,
-                                            image_mode="RGB",
-                                            elem_classes="contain-image"
-                                        )
-                                    with gr.Column(scale=1):
-                                        xy_plot_end_frame_image_original = gr.Image(
-                                            sources='upload',
-                                            type="numpy",
-                                            label="End Frame (Optional)", 
-                                            height=420, 
-                                            elem_classes="contain-image",
-                                            image_mode="RGB",
-                                            show_download_button=False,
-                                            show_label=True,
-                                            container=True
-                                        )
-                                with gr.Group():
-                                    xy_plot_end_frame_strength_original = gr.Slider(
-                                        label="End Frame Influence",
-                                        minimum=0.05,
-                                        maximum=1.0,
-                                        value=1.0,
-                                        step=0.05,
-                                        info="Controls how strongly the end frame guides the generation. 1.0 is full influence."
-                                    )
-                            with gr.Accordion("Latent Image Options", open=False):
-                                xy_plot_latent_type = gr.Dropdown(
-                                    ["Black", "White", "Noise", "Green Screen"], 
-                                    label="Latent Image", 
-                                    value="Black", 
-                                    info="Used as a starting point if no image is provided"
-                                )
-                            xy_plot_prompt = gr.Textbox(label="Prompt", value=default_prompt)
-                            with gr.Accordion("Prompt Parameters", open=False):
-                                xy_plot_blend_sections = gr.Slider(
-                                    minimum=0, maximum=10, value=4, step=1,
-                                    label="Number of sections to blend between prompts"
-                                )
-                            with gr.Accordion("Generation Parameters", open=True):
-                                with gr.Row():
-                                    xy_plot_steps = gr.Slider(label="Steps", minimum=1, maximum=100, value=5, step=1)
-                                    xy_plot_total_second_length = gr.Slider(label="Video Length (Seconds)", minimum=0.1, maximum=120, value=1, step=0.1)
-                                with gr.Group():
-                                    with gr.Row("Resolution"):
-                                        xy_plot_resolutionW = gr.Slider(
-                                            label="Width", minimum=128, maximum=768, value=128, step=32, 
-                                            info="Nearest valid width will be used."
-                                        )
-                                        xy_plot_resolutionH = gr.Slider(
-                                            label="Height", minimum=128, maximum=768, value=128, step=32, 
-                                            info="Nearest valid height will be used."
-                                        )
-                                    xy_plot_resolution_text = gr.Markdown(value="<div style='text-align:right; padding:5px 15px 5px 5px;'>Selected bucket for resolution: 128 x 128</div>", label="", show_label=False)
-                                def xy_plot_on_input_image_change(img):
-                                    if img is not None:
-                                        return gr.update(info="Nearest valid bucket size will be used. Height will be adjusted automatically."), gr.update(visible=False)
-                                    else:
-                                        return gr.update(info="Nearest valid width will be used."), gr.update(visible=True)
-                                xy_plot_input_image.change(fn=xy_plot_on_input_image_change, inputs=[xy_plot_input_image], outputs=[xy_plot_resolutionW, xy_plot_resolutionH])
-                                def xy_plot_on_resolution_change(img, resolutionW, resolutionH):
-                                    out_bucket_resH, out_bucket_resW = [128, 128]
-                                    if img is not None:
-                                        H, W, _ = img.shape
-                                        out_bucket_resH, out_bucket_resW = find_nearest_bucket(H, W, resolution=resolutionW)
-                                    else:
-                                        out_bucket_resH, out_bucket_resW = find_nearest_bucket(resolutionH, resolutionW, (resolutionW+resolutionH)/2) # if resolutionW > resolutionH else resolutionH
-                                    return gr.update(value=f"<div style='text-align:right; padding:5px 15px 5px 5px;'>Selected bucket for resolution: {out_bucket_resW} x {out_bucket_resH}</div>")
-                                xy_plot_resolutionW.change(fn=xy_plot_on_resolution_change, inputs=[xy_plot_input_image, xy_plot_resolutionW, xy_plot_resolutionH], outputs=[xy_plot_resolution_text], show_progress="hidden")
-                                xy_plot_resolutionH.change(fn=xy_plot_on_resolution_change, inputs=[xy_plot_input_image, xy_plot_resolutionW, xy_plot_resolutionH], outputs=[xy_plot_resolution_text], show_progress="hidden")
-                                with gr.Row():
-                                    xy_plot_seed = gr.Number(label="Seed", value=31337, precision=0)
-                                    xy_plot_randomize_seed = gr.Checkbox(label="Randomize", value=False, info="Generate a new random seed for each job")
-                            with gr.Accordion("Advanced Parameters", open=False):
-                                with gr.Row("TeaCache"):
-                                    xy_plot_use_teacache = gr.Checkbox(label='Use TeaCache', value=True, info='Faster speed, but often makes hands and fingers slightly worse.')
-                                    xy_plot_teacache_num_steps = gr.Slider(label="TeaCache steps", minimum=1, maximum=50, step=1, value=25, visible=True, info='How many intermediate sections to keep in the cache')
-                                    xy_plot_teacache_rel_l1_thresh = gr.Slider(label="TeaCache rel_l1_thresh", minimum=0.01, maximum=1.0, step=0.01, value=0.15, visible=True, info='Relative L1 Threshold')
-                                    xy_plot_use_teacache.change(lambda enabled: (gr.update(visible=enabled), gr.update(visible=enabled)), inputs=xy_plot_use_teacache, outputs=[xy_plot_teacache_num_steps, xy_plot_teacache_rel_l1_thresh])
-
-                                xy_plot_latent_window_size = gr.Slider(label="Latent Window Size", minimum=1, maximum=33, value=9, step=1, visible=True, info='Change at your own risk, very experimental')  # Should not change
-                                xy_plot_cfg = gr.Slider(label="CFG Scale", minimum=1.0, maximum=32.0, value=1.0, step=0.01, visible=False)  # Should not change
-                                xy_plot_gs = gr.Slider(label="Distilled CFG Scale", minimum=1.0, maximum=32.0, value=10.0, step=0.01)
-                                xy_plot_rs = gr.Slider(label="CFG Re-Scale", minimum=0.0, maximum=1.0, value=0.0, step=0.01, visible=False)  # Should not change
-                                xy_plot_gpu_memory_preservation = gr.Slider(label="GPU Inference Preserved Memory (GB) (larger means slower)", minimum=1, maximum=128, value=6, step=0.1, info="Set this number to a larger value if you encounter OOM. Larger value causes slower speed.")
-                            with gr.Accordion("Output Parameters", open=False):
-                                xy_plot_mp4_crf = gr.Slider(label="MP4 Compression", minimum=0, maximum=100, value=16, step=1, info="Lower means better quality. 0 is uncompressed. Change to 16 if you get black outputs. ")
-                            with gr.Accordion("Plot Parameters", open=True):
-                                def xy_plot_axis_change(updated_value_type):
-                                    if xy_plot_axis_options[updated_value_type][0] == "textbox" or xy_plot_axis_options[updated_value_type][0] == "number":
-                                        return gr.update(visible=True, value=xy_plot_axis_options[updated_value_type][2]), gr.update(visible=False, value=[], choices=[])
-                                    elif xy_plot_axis_options[updated_value_type][0] == "dropdown":
-                                        return gr.update(visible=False), gr.update(visible=True, value=xy_plot_axis_options[updated_value_type][2], choices=xy_plot_axis_options[updated_value_type][1])
-                                    else:
-                                        return gr.update(visible=False), gr.update(visible=False, value=[], choices=[])
-                                with gr.Row():
-                                    xy_plot_axis_x_switch = gr.Dropdown(label="X axis type for plotting", choices=list(xy_plot_axis_options.keys()))
-                                    xy_plot_axis_x_value_text = gr.Textbox(label="X axis comma separated text", visible=False)
-                                    xy_plot_axis_x_value_dropdown = gr.CheckboxGroup(label="X axis values", visible=False) #, multiselect=True)
-                                    xy_plot_axis_x_switch.change(fn=xy_plot_axis_change, inputs=[xy_plot_axis_x_switch], outputs=[xy_plot_axis_x_value_text, xy_plot_axis_x_value_dropdown])
-                                with gr.Row():
-                                    xy_plot_axis_y_switch = gr.Dropdown(label="Y axis type for plotting", choices=list(xy_plot_axis_options.keys()))
-                                    xy_plot_axis_y_value_text = gr.Textbox(label="Y axis comma separated text", visible=False)
-                                    xy_plot_axis_y_value_dropdown = gr.CheckboxGroup(label="Y axis values", visible=False) #, multiselect=True)
-                                    xy_plot_axis_y_switch.change(fn=xy_plot_axis_change, inputs=[xy_plot_axis_y_switch], outputs=[xy_plot_axis_y_value_text, xy_plot_axis_y_value_dropdown])
-                                with gr.Row(visible=False): # not implemented Z axis
-                                    xy_plot_axis_z_switch = gr.Dropdown(label="Z axis type for plotting", choices=list(xy_plot_axis_options.keys()))
-                                    xy_plot_axis_z_value_text = gr.Textbox(label="Z axis comma separated text", visible=False)
-                                    xy_plot_axis_z_value_dropdown = gr.CheckboxGroup(label="Z axis values", visible=False) #, multiselect=True)
-                                    xy_plot_axis_z_switch.change(fn=xy_plot_axis_change, inputs=[xy_plot_axis_z_switch], outputs=[xy_plot_axis_z_value_text, xy_plot_axis_z_value_dropdown])
-
-                            # xy_plot_result_video = gr.Video(label="Finished Frames", autoplay=True, show_share_button=False, height=256, loop=True)
-                            xy_plot_status = gr.HTML("")
-                            xy_plot_output = gr.Video(autoplay=True, loop=True, sources=[], height=256, visible=False) # or Gallery, but return need value=[paths] instead of value=video
-                        with gr.Group(visible=True) as standard_generation_group:    # Default visibility: True because "Original" model is not "Video"
-                            with gr.Group(visible=True) as image_input_group: # This group now only contains the start frame image
-                                with gr.Row():
-                                    with gr.Column(scale=1): # Start Frame Image Column
-                                        input_image = gr.Image(
-                                            sources='upload',
-                                            type="numpy",
-                                            label="Start Frame (optional)",
-                                            elem_classes="contain-image",
-                                            image_mode="RGB",
-                                            show_download_button=False,
-                                            show_label=True, # Keep label for clarity
-                                            container=True
-                                        )
-                            
-                            with gr.Group(visible=False) as video_input_group:
-                                input_video = gr.Video(
-                                    sources='upload',
-                                    label="Video Input",
-                                    height=420,
-                                    show_label=True
-                                )
-                                combine_with_source = gr.Checkbox(
-                                    label="Combine with source video",
-                                    value=True,
-                                    info="If checked, the source video will be combined with the generated video",
-                                    interactive=True
-                                )
-                                num_cleaned_frames = gr.Slider(label="Number of Context Frames (Adherence to Video)", minimum=2, maximum=10, value=5, step=1, interactive=True, info="Expensive. Retain more video details. Reduce if memory issues or motion too restricted (jumpcut, ignoring prompt, still).")
-
-                            
-                            # End Frame Image Input
-                            # Initial visibility is False, controlled by update_input_visibility
-                            with gr.Column(scale=1, visible=False) as end_frame_group_original:
-                                end_frame_image_original = gr.Image(
-                                    sources='upload',
-                                    type="numpy",
-                                    label="End Frame (Optional)", 
-                                    elem_classes="contain-image",
-                                    image_mode="RGB",
-                                    show_download_button=False,
-                                    show_label=True,
-                                    container=True
-                                )
-                            
-                            # End Frame Influence slider
-                            # Initial visibility is False, controlled by update_input_visibility
-                            with gr.Group(visible=False) as end_frame_slider_group:
-                                end_frame_strength_original = gr.Slider(
-                                    label="End Frame Influence",
-                                    minimum=0.05,
-                                    maximum=1.0,
-                                    value=1.0,
-                                    step=0.05,
-                                    info="Controls how strongly the end frame guides the generation. 1.0 is full influence."
-                                )
-
-                            with gr.Accordion("Latent Image Options", open=False):
-                                latent_type = gr.Dropdown(
-                                    ["Black", "White", "Noise", "Green Screen"], label="Latent Image", value="Black", info="Used as a starting point if no image is provided"
-                                )
-
-                            prompt = gr.Textbox(label="Prompt", value=default_prompt)
-
-                            with gr.Accordion("Prompt Parameters", open=False):
-                                n_prompt = gr.Textbox(label="Negative Prompt", value="", visible=True)  # Make visible for both models
-
-                                blend_sections = gr.Slider(
-                                    minimum=0, maximum=10, value=4, step=1,
-                                    label="Number of sections to blend between prompts"
-                                )
-                            with gr.Accordion("Generation Parameters", open=True):
-                                with gr.Accordion("Presets", open=False):
-                                    with gr.Row():
-                                        preset_dropdown = gr.Dropdown(label="Select Preset", choices=[], interactive=True)
-                                        load_preset_button = gr.Button("Load")
-                                        delete_preset_button = gr.Button("Delete")
-                                    with gr.Row():
-                                        preset_name_textbox = gr.Textbox(label="Preset Name", placeholder="Enter a name for your preset")
-                                        save_preset_button = gr.Button("Save")
-                                with gr.Row():
-                                    steps = gr.Slider(label="Steps", minimum=1, maximum=100, value=25, step=1)
-                                    total_second_length = gr.Slider(label="Video Length (Seconds)", minimum=1, maximum=120, value=6, step=0.1)
-                                with gr.Group():
-                                    with gr.Row("Resolution"):
-                                        resolutionW = gr.Slider(
-                                            label="Width", minimum=128, maximum=768, value=640, step=32, 
-                                            info="Nearest valid width will be used."
-                                        )
-                                        resolutionH = gr.Slider(
-                                            label="Height", minimum=128, maximum=768, value=640, step=32, 
-                                            info="Nearest valid height will be used."
-                                        )
-                                    resolution_text = gr.Markdown(value="<div style='text-align:right; padding:5px 15px 5px 5px;'>Selected bucket for resolution: 640 x 640</div>", label="", show_label=False)
-                                def on_input_image_change(img):
-                                    if img is not None:
-                                        return gr.update(info="Nearest valid bucket size will be used. Height will be adjusted automatically."), gr.update(visible=False)
-                                    else:
-                                        return gr.update(info="Nearest valid width will be used."), gr.update(visible=True)
-                                input_image.change(fn=on_input_image_change, inputs=[input_image], outputs=[resolutionW, resolutionH])
-                                def on_resolution_change(img, resolutionW, resolutionH):
-                                    out_bucket_resH, out_bucket_resW = [640, 640]
-                                    if img is not None:
-                                        H, W, _ = img.shape
-                                        out_bucket_resH, out_bucket_resW = find_nearest_bucket(H, W, resolution=resolutionW)
-                                    else:
-                                        out_bucket_resH, out_bucket_resW = find_nearest_bucket(resolutionH, resolutionW, (resolutionW+resolutionH)/2) # if resolutionW > resolutionH else resolutionH
-                                    return gr.update(value=f"<div style='text-align:right; padding:5px 15px 5px 5px;'>Selected bucket for resolution: {out_bucket_resW} x {out_bucket_resH}</div>")
-                                resolutionW.change(fn=on_resolution_change, inputs=[input_image, resolutionW, resolutionH], outputs=[resolution_text], show_progress="hidden")
-                                resolutionH.change(fn=on_resolution_change, inputs=[input_image, resolutionW, resolutionH], outputs=[resolution_text], show_progress="hidden")
-                                with gr.Row("LoRAs"):
-                                    lora_selector = gr.Dropdown(
-                                        choices=lora_names,
-                                        label="Select LoRAs to Load",
-                                        multiselect=True,
-                                        value=[],
-                                        info="Select one or more LoRAs to use for this job"
-                                    )
-                                    lora_names_states = gr.State(lora_names)
-                                    lora_sliders = {}
-                                    for lora in lora_names:
-                                        lora_sliders[lora] = gr.Slider(
-                                            minimum=0.0, maximum=2.0, value=1.0, step=0.01,
-                                            label=f"{lora} Weight", visible=False, interactive=True
-                                        )
-
-                                with gr.Row("Metadata"):
-                                    json_upload = gr.File(
-                                        label="Upload Metadata JSON (optional)",
-                                        file_types=[".json"],
-                                        type="filepath",
-                                        height=100,
-                                    )
-                                with gr.Row("TeaCache"):
-                                    use_teacache = gr.Checkbox(label='Use TeaCache', value=True, info='Faster speed, but often makes hands and fingers slightly worse.')
-                                    teacache_num_steps = gr.Slider(label="TeaCache steps", minimum=1, maximum=50, step=1, value=25, visible=True, info='How many intermediate sections to keep in the cache')
-                                    teacache_rel_l1_thresh = gr.Slider(label="TeaCache rel_l1_thresh", minimum=0.01, maximum=1.0, step=0.01, value=0.15, visible=True, info='Relative L1 Threshold')
-                                    use_teacache.change(lambda enabled: (gr.update(visible=enabled), gr.update(visible=enabled)), inputs=use_teacache, outputs=[teacache_num_steps, teacache_rel_l1_thresh])
-
-                                with gr.Row():
-                                    seed = gr.Number(label="Seed", value=2500, precision=0)
-                                    randomize_seed = gr.Checkbox(label="Randomize", value=True, info="Generate a new random seed for each job")
-
-                            with gr.Accordion("Advanced Parameters", open=False):
-                                latent_window_size = gr.Slider(label="Latent Window Size", minimum=1, maximum=33, value=9, step=1, visible=True, info='Change at your own risk, very experimental')  # Should not change
-                                cfg = gr.Slider(label="CFG Scale", minimum=1.0, maximum=32.0, value=1.0, step=0.01, visible=False)  # Should not change
-                                gs = gr.Slider(label="Distilled CFG Scale", minimum=1.0, maximum=32.0, value=10.0, step=0.01)
-                                rs = gr.Slider(label="CFG Re-Scale", minimum=0.0, maximum=1.0, value=0.0, step=0.01, visible=False)  # Should not change
-
-                    with gr.Column():
-                        preview_image = gr.Image(
-                            label="Next Latents", 
-                            height=150, 
-                            visible=True, 
-                            type="numpy", 
-                            interactive=False,
-                            elem_classes="contain-image",
-                            image_mode="RGB"
-                        )
-                        result_video = gr.Video(label="Finished Frames", autoplay=True, show_share_button=False, height=256, loop=True)
-                        progress_desc = gr.Markdown('', elem_classes='no-generating-animation')
-                        progress_bar = gr.HTML('', elem_classes='no-generating-animation')
-                        with gr.Row():
-                            current_job_id = gr.Textbox(label="Current Job ID", value="", visible=True, interactive=True)
-                            start_button = gr.Button(value="Add to Queue", variant="primary", elem_id="toolbar-add-to-queue-btn")
-<<<<<<< HEAD
-                            xy_plot_process_btn = gr.Button("Submit", visible=False)
-=======
-                            video_input_required_message = gr.Markdown(
-                                "<p style='color: red; text-align: center;'>Input video required</p>", visible=False
-                            )
->>>>>>> 64489260
-                            end_button = gr.Button(value="Cancel Current Job", interactive=True, visible=False)
-
-           
-
-            with gr.Tab("Queue"):
-                with gr.Row():
-                    with gr.Column():
-                        with gr.Row() as queue_controls_row:
-                            refresh_button = gr.Button("Refresh Queue")
-                            clear_queue_button = gr.Button("Cancel Queue", variant="stop")
-                            clear_complete_button = gr.Button("Clear Complete", variant="secondary")
-                            load_queue_button = gr.Button("Load Queue")
-                            queue_export_button = gr.Button("Export Queue")
-                            import_queue_file = gr.File(
-                                label="Import Queue",
-                                file_types=[".json", ".zip"],
-                                type="filepath",
-                                visible=True,
-                                elem_classes="short-import-box"
-                            )
-                        
-                        with gr.Row(visible=False) as confirm_cancel_row:
-                            gr.Markdown("### Are you sure you want to cancel all pending jobs?")
-                            confirm_cancel_yes_btn = gr.Button("Yes, Cancel All", variant="stop")
-                            confirm_cancel_no_btn = gr.Button("No, Go Back")
-
-                        with gr.Row():
-                            queue_status = gr.DataFrame(
-                                headers=["Job ID", "Type", "Status", "Created", "Started", "Completed", "Elapsed", "Preview"], 
-                                datatype=["str", "str", "str", "str", "str", "str", "str", "html"], 
-                                label="Job Queue"
-                            )
-
-                        with gr.Accordion("Queue Documentation", open=False):
-                            gr.Markdown("""
-                            ## Queue Tab Guide
-                            
-                            This tab is for managing your generation jobs.
-                            
-                            - **Refresh Queue**: Update the job list.
-                            - **Cancel Queue**: Stop all pending jobs.
-                            - **Clear Complete**: Remove finished, failed, or cancelled jobs from the list.
-                            - **Load Queue**: Load jobs from the default `queue.json`.
-                            - **Export Queue**: Save the current job list and its images to a zip file.
-                            - **Import Queue**: Load a queue from a `.json` or `.zip` file.
-                            """)
-                        
-                        # --- Event Handlers for Queue Tab ---
-
-                        # Function to clear all jobs in the queue
-                        def clear_all_jobs():
-                            try:
-                                cancelled_count = job_queue.clear_queue()
-                                print(f"Cleared {cancelled_count} jobs from the queue")
-                                return update_stats()
-                            except Exception as e:
-                                import traceback
-                                print(f"Error in clear_all_jobs: {e}")
-                                traceback.print_exc()
-                                return [], ""
-
-                        # Function to clear completed and cancelled jobs
-                        def clear_completed_jobs():
-                            try:
-                                removed_count = job_queue.clear_completed_jobs()
-                                print(f"Removed {removed_count} completed/cancelled jobs from the queue")
-                                return update_stats()
-                            except Exception as e:
-                                import traceback
-                                print(f"Error in clear_completed_jobs: {e}")
-                                traceback.print_exc()
-                                return [], ""
-
-                        # Function to load queue from queue.json
-                        def load_queue_from_json():
-                            try:
-                                loaded_count = job_queue.load_queue_from_json()
-                                print(f"Loaded {loaded_count} jobs from queue.json")
-                                return update_stats()
-                            except Exception as e:
-                                import traceback
-                                print(f"Error loading queue from JSON: {e}")
-                                traceback.print_exc()
-                                return [], ""
-
-                        # Function to import queue from a custom JSON file
-                        def import_queue_from_file(file_path):
-                            if not file_path:
-                                return update_stats()
-                            try:
-                                loaded_count = job_queue.load_queue_from_json(file_path)
-                                print(f"Loaded {loaded_count} jobs from {file_path}")
-                                return update_stats()
-                            except Exception as e:
-                                import traceback
-                                print(f"Error importing queue from file: {e}")
-                                traceback.print_exc()
-                                return [], ""
-
-                        # Function to export queue to a zip file
-                        def export_queue_to_zip():
-                            try:
-                                zip_path = job_queue.export_queue_to_zip()
-                                if zip_path and os.path.exists(zip_path):
-                                    print(f"Queue exported to {zip_path}")
-                                else:
-                                    print("Failed to export queue to zip")
-                                return update_stats()
-                            except Exception as e:
-                                import traceback
-                                print(f"Error exporting queue to zip: {e}")
-                                traceback.print_exc()
-                                return [], ""
-
-                        # --- Connect Buttons ---
-                        refresh_button.click(fn=update_stats, inputs=[], outputs=[queue_status, queue_stats_display])
-                        
-                        # Confirmation logic for Cancel Queue
-                        def show_cancel_confirmation():
-                            return gr.update(visible=False), gr.update(visible=True)
-
-                        def hide_cancel_confirmation():
-                            return gr.update(visible=True), gr.update(visible=False)
-
-                        def confirmed_clear_all_jobs():
-                            qs_data, qs_text = clear_all_jobs()
-                            return qs_data, qs_text, gr.update(visible=True), gr.update(visible=False)
-
-                        clear_queue_button.click(fn=show_cancel_confirmation, inputs=None, outputs=[queue_controls_row, confirm_cancel_row])
-                        confirm_cancel_no_btn.click(fn=hide_cancel_confirmation, inputs=None, outputs=[queue_controls_row, confirm_cancel_row])
-                        confirm_cancel_yes_btn.click(fn=confirmed_clear_all_jobs, inputs=None, outputs=[queue_status, queue_stats_display, queue_controls_row, confirm_cancel_row])
-
-                        clear_complete_button.click(fn=clear_completed_jobs, inputs=[], outputs=[queue_status, queue_stats_display])
-                        load_queue_button.click(fn=load_queue_from_json, inputs=[], outputs=[queue_status, queue_stats_display])
-                        queue_export_button.click(fn=export_queue_to_zip, inputs=[], outputs=[queue_status, queue_stats_display])
-                        import_queue_file.change(fn=import_queue_from_file, inputs=[import_queue_file], outputs=[queue_status, queue_stats_display])
-
-                        # Create a container for thumbnails (kept for potential future use, though not displayed in DataFrame)
-                        with gr.Row():
-                            thumbnail_container = gr.Column()
-                            thumbnail_container.elem_classes = ["thumbnail-container"]
-
-                        # Add CSS for thumbnails
-            with gr.Tab("Outputs", id="outputs_tab"): # Ensure 'id' is present for tab switching
-                outputDirectory_video = settings.get("output_dir", settings.default_settings['output_dir'])
-                outputDirectory_metadata = settings.get("metadata_dir", settings.default_settings['metadata_dir'])
-                def get_gallery_items():
-                    items = []
-                    for f in os.listdir(outputDirectory_metadata):
-                        if f.endswith(".png"):
-                            prefix = os.path.splitext(f)[0]
-                            latest_video = get_latest_video_version(prefix)
-                            if latest_video:
-                                video_path = os.path.join(outputDirectory_video, latest_video)
-                                mtime = os.path.getmtime(video_path)
-                                preview_path = os.path.join(outputDirectory_metadata, f)
-                                items.append((preview_path, prefix, mtime))
-                    items.sort(key=lambda x: x[2], reverse=True)
-                    return [(i[0], i[1]) for i in items]
-                def get_latest_video_version(prefix):
-                    max_number = -1
-                    selected_file = None
-                    for f in os.listdir(outputDirectory_video):
-                        if f.startswith(prefix + "_") and f.endswith(".mp4"):
-                            num = int(f.replace(prefix + "_", '').replace(".mp4", ''))
-                            if num > max_number:
-                                max_number = num
-                                selected_file = f
-                    return selected_file
-                # load_video_and_info_from_prefix now also returns button visibility
-                def load_video_and_info_from_prefix(prefix):
-                    video_file = get_latest_video_version(prefix)
-                    json_path = os.path.join(outputDirectory_metadata, prefix) + ".json"
-                    
-                    if not video_file or not os.path.exists(os.path.join(outputDirectory_video, video_file)) or not os.path.exists(json_path):
-                        # If video or info not found, button should be hidden
-                        return None, "Video or JSON not found.", gr.update(visible=False) 
-
-                    video_path = os.path.join(outputDirectory_video, video_file)
-                    info_content = {"description": "no info"}
-                    if os.path.exists(json_path):
-                        with open(json_path, "r", encoding="utf-8") as f:
-                            info_content = json.load(f)
-                    # If video and info found, button should be visible
-                    return video_path, json.dumps(info_content, indent=2, ensure_ascii=False), gr.update(visible=True)
-
-                gallery_items_state = gr.State(get_gallery_items())
-                selected_original_video_path_state = gr.State(None) # Holds the ORIGINAL, UNPROCESSED path
-                with gr.Row():
-                    with gr.Column(scale=2):
-                        thumbs = gr.Gallery(
-                            # value=[i[0] for i in get_gallery_items()],
-                            columns=[4],
-                            allow_preview=False,
-                            object_fit="cover",
-                            height="auto"
-                        )
-                        refresh_button = gr.Button("Update")
-                    with gr.Column(scale=5):
-                        video_out = gr.Video(sources=[], autoplay=True, loop=True, visible=False)
-                    with gr.Column(scale=1):
-                        info_out = gr.Textbox(label="Generation info", visible=False)
-                        send_to_toolbox_btn = gr.Button("➡️ Send to Post-processing", visible=False)  # Added new send_to_toolbox_btn
-                    def refresh_gallery():
-                        new_items = get_gallery_items()
-                        return gr.update(value=[i[0] for i in new_items]), new_items
-                    refresh_button.click(fn=refresh_gallery, outputs=[thumbs, gallery_items_state])
-                    
-                    # MODIFIED: on_select now handles visibility of the new button
-                    def on_select(evt: gr.SelectData, gallery_items):
-                        if evt.index is None or not gallery_items or evt.index >= len(gallery_items):
-                            return gr.update(visible=False), gr.update(visible=False), gr.update(visible=False), None
-
-                        prefix = gallery_items[evt.index][1]
-                        # original_video_path is e.g., "outputs/my_actual_video.mp4"
-                        original_video_path, info_string, button_visibility_update = load_video_and_info_from_prefix(prefix)
-
-                        # Determine visibility for video and info based on whether video_path was found
-                        video_out_update = gr.update(value=original_video_path, visible=bool(original_video_path))
-                        info_out_update = gr.update(value=info_string, visible=bool(original_video_path))
-
-                        # IMPORTANT: Store the ORIGINAL, UNPROCESSED path in the gr.State
-                        return video_out_update, info_out_update, button_visibility_update, original_video_path
-
-                    thumbs.select(
-                        fn=on_select,
-                        inputs=[gallery_items_state],
-                        outputs=[video_out, info_out, send_to_toolbox_btn, selected_original_video_path_state] # Output original path to State
-                    )
-            with gr.Tab("Post-processing", id="toolbox_tab"):          
-                # Call the function from toolbox_app.py to build the Toolbox UI
-                # The toolbox_ui_layout (e.g., a gr.Column) is automatically placed here.                
-                toolbox_ui_layout, tb_target_video_input = tb_create_video_toolbox_ui()
-                
-            with gr.Tab("Settings"):
-                with gr.Row():
-                    with gr.Column():
-                        save_metadata = gr.Checkbox(
-                            label="Save Metadata", 
-                            info="Save to JSON file", 
-                            value=settings.get("save_metadata", 6),
-                        )
-                        gpu_memory_preservation = gr.Slider(
-                            label="GPU Inference Preserved Memory (GB) (larger means slower)",
-                            minimum=1,
-                            maximum=128,
-                            step=0.1,
-                            value=settings.get("gpu_memory_preservation", 6),
-                            info="Set this number to a larger value if you encounter OOM. Larger value causes slower speed."
-                        )
-                        mp4_crf = gr.Slider(
-                            label="MP4 Compression",
-                            minimum=0,
-                            maximum=100,
-                            step=1,
-                            value=settings.get("mp4_crf", 16),
-                            info="Lower means better quality. 0 is uncompressed. Change to 16 if you get black outputs."
-                        )
-                        clean_up_videos = gr.Checkbox(
-                            label="Clean up video files",
-                            value=settings.get("clean_up_videos", True),
-                            info="If checked, only the final video will be kept after generation."
-                        )
-                        cleanup_temp_folder = gr.Checkbox(
-                            label="Clean up temp folder after generation",
-                            visible=False,
-                            value=settings.get("cleanup_temp_folder", True),
-                            info="If checked, temporary files will be cleaned up after each generation."
-                        )
-                        
-                        with gr.Accordion("System Prompt", open=False):
-                            override_system_prompt = gr.Checkbox(
-                                label="Override System Prompt",
-                                value=settings.get("override_system_prompt", False),
-                                info="If checked, the system prompt template below will be used instead of the default one."
-                            )
-                            system_prompt_template = gr.Textbox(
-                                label="System Prompt Template",
-                                value=settings.get("system_prompt_template", "{\"template\": \"<|start_header_id|>system<|end_header_id|>\\n\\nDescribe the video by detailing the following aspects: 1. The main content and theme of the video.2. The color, shape, size, texture, quantity, text, and spatial relationships of the objects.3. Actions, events, behaviors temporal relationships, physical movement changes of the objects.4. background environment, light, style and atmosphere.5. camera angles, movements, and transitions used in the video:<|eot_id|><|start_header_id|>user<|end_header_id|>\\n\\n{}<|eot_id|>\", \"crop_start\": 95}"),
-                                lines=10,
-                                info="System prompt template used for video generation. Must be a valid JSON or Python dictionary string with 'template' and 'crop_start' keys. Example: {\"template\": \"your template here\", \"crop_start\": 95}"
-                            )
-                        output_dir = gr.Textbox(
-                            label="Output Directory",
-                            value=settings.get("output_dir"),
-                            placeholder="Path to save generated videos"
-                        )
-                        metadata_dir = gr.Textbox(
-                            label="Metadata Directory",
-                            value=settings.get("metadata_dir"),
-                            placeholder="Path to save metadata files"
-                        )
-                        lora_dir = gr.Textbox(
-                            label="LoRA Directory",
-                            value=settings.get("lora_dir"),
-                            placeholder="Path to LoRA models"
-                        )
-                        gradio_temp_dir = gr.Textbox(label="Gradio Temporary Directory", value=settings.get("gradio_temp_dir"))
-                        auto_save = gr.Checkbox(
-                            label="Auto-save settings",
-                            value=settings.get("auto_save_settings", True)
-                        )
-                        # Add Gradio Theme Dropdown
-                        gradio_themes = ["default", "base", "soft", "glass", "mono", "huggingface"]
-                        theme_dropdown = gr.Dropdown(
-                            label="Theme",
-                            choices=gradio_themes,
-                            value=settings.get("gradio_theme", "soft"),
-                            info="Select the Gradio UI theme. Requires restart."
-                        )
-                        save_btn = gr.Button("Save Settings")
-                        cleanup_btn = gr.Button("Clean Up Temporary Files")
-                        status = gr.HTML("")
-                        cleanup_output = gr.Textbox(label="Cleanup Status", interactive=False)
-
-                        def save_settings(save_metadata, gpu_memory_preservation, mp4_crf, clean_up_videos, cleanup_temp_folder, override_system_prompt_value, system_prompt_template_value, output_dir, metadata_dir, lora_dir, gradio_temp_dir, auto_save, selected_theme):
-                            try:
-                                # Save the system prompt template as is, without trying to parse it
-                                # The hunyuan.py file will handle parsing it when needed
-                                processed_template = system_prompt_template_value
-                                
-                                settings.save_settings(
-                                    save_metadata=save_metadata,
-                                    gpu_memory_preservation=gpu_memory_preservation,
-                                    mp4_crf=mp4_crf,
-                                    clean_up_videos=clean_up_videos,
-                                    cleanup_temp_folder=cleanup_temp_folder,
-                                    override_system_prompt=override_system_prompt_value,
-                                    system_prompt_template=processed_template,
-                                    output_dir=output_dir,
-                                    metadata_dir=metadata_dir,
-                                    lora_dir=lora_dir,
-                                    gradio_temp_dir=gradio_temp_dir,
-                                    auto_save_settings=auto_save,
-                                    gradio_theme=selected_theme
-                                )
-                                return "<p style='color:green;'>Settings saved successfully! Restart required for theme change.</p>"
-                            except Exception as e:
-                                return f"<p style='color:red;'>Error saving settings: {str(e)}</p>"
-
-                        save_btn.click(
-                            fn=save_settings,
-                            inputs=[save_metadata, gpu_memory_preservation, mp4_crf, clean_up_videos, cleanup_temp_folder, override_system_prompt, system_prompt_template, output_dir, metadata_dir, lora_dir, gradio_temp_dir, auto_save, theme_dropdown],
-                            outputs=[status]
-                        )
-
-                        def cleanup_temp_files():
-                            """Clean up temporary files and folders in the Gradio temp directory"""
-                            temp_dir = settings.get("gradio_temp_dir")
-                            if not temp_dir or not os.path.exists(temp_dir):
-                                return "No temporary directory found or directory does not exist."
-                            
-                            try:
-                                # Get all items in the temp directory
-                                items = os.listdir(temp_dir)
-                                removed_count = 0
-                                print(f"Finding items in {temp_dir}")
-                                for item in items:
-                                    item_path = os.path.join(temp_dir, item)
-                                    try:
-                                        if os.path.isfile(item_path) or os.path.islink(item_path):
-                                            print(f"Removing {item_path}")
-                                            os.remove(item_path)
-                                            removed_count += 1
-                                        elif os.path.isdir(item_path):
-                                            print(f"Removing directory {item_path}")
-                                            shutil.rmtree(item_path)
-                                            removed_count += 1
-                                    except Exception as e:
-                                        print(f"Error removing {item_path}: {e}")
-                                
-                                return f"Cleaned up {removed_count} temporary files/folders."
-                            except Exception as e:
-                                return f"Error cleaning up temporary files: {str(e)}"
-
-        # --- Event Handlers and Connections (Now correctly indented) ---
-
-        # Connect the main process function (wrapper for adding to queue)
-        def process_with_queue_update(model_type_arg, *args):
-            # Call update_stats to get both queue_status_data and queue_stats_text
-            queue_status_data, queue_stats_text = update_stats() # MODIFIED
-
-            # Extract all arguments (ensure order matches inputs lists)
-            # The order here MUST match the order in the `ips` list.
-            # RT_BORG: Global settings gpu_memory_preservation, mp4_crf, save_metadata removed from direct args.
-            (input_image_arg,
-             input_video_arg,
-             end_frame_image_original_arg,
-             end_frame_strength_original_arg,
-             prompt_text_arg,
-             n_prompt_arg,
-             seed_arg,
-             total_second_length_arg,
-             latent_window_size_arg,
-             steps_arg,
-             cfg_arg, 
-             gs_arg,
-             rs_arg,
-             use_teacache_arg,
-             teacache_num_steps_arg,
-             teacache_rel_l1_thresh_arg,
-             blend_sections_arg,
-             latent_type_arg,
-             clean_up_videos_arg, # UI checkbox from Generate tab
-             selected_loras_arg,
-             resolutionW_arg, resolutionH_arg,
-             combine_with_source_arg, 
-             num_cleaned_frames_arg,
-             lora_names_states_arg,   # This is from lora_names_states (gr.State)
-             *lora_slider_values_tuple # Remaining args are LoRA slider values
-            ) = args
-            # DO NOT parse the prompt here. Parsing happens once in the worker.
-
-            # Determine the model type to send to the backend
-            backend_model_type = model_type_arg # model_type_arg is the UI selection
-            if model_type_arg == "Video with Endframe":
-                backend_model_type = "Video" # The backend "Video" model_type handles with and without endframe
-
-            # Use the appropriate input based on model type
-            is_ui_video_model = is_video_model(model_type_arg)
-            input_data = input_video_arg if is_ui_video_model else input_image_arg
-
-            # Define actual end_frame params to pass to backend
-            actual_end_frame_image_for_backend = None
-            actual_end_frame_strength_for_backend = 1.0  # Default strength
-
-            if model_type_arg == "Original with Endframe" or model_type_arg == "F1 with Endframe" or model_type_arg == "Video with Endframe":
-                actual_end_frame_image_for_backend = end_frame_image_original_arg
-                actual_end_frame_strength_for_backend = end_frame_strength_original_arg
-
-            # Get the input video path for Video model
-            input_image_path = None
-            if is_ui_video_model and input_video_arg is not None:
-                # For Video models, input_video contains the path to the video file
-                input_image_path = input_video_arg
-
-            # Use the current seed value as is for this job
-            # Call the process function with all arguments
-            # Pass the backend_model_type and the ORIGINAL prompt_text string to the backend process function
-            result = process_fn(backend_model_type, input_data, actual_end_frame_image_for_backend, actual_end_frame_strength_for_backend,
-                                prompt_text_arg, n_prompt_arg, seed_arg, total_second_length_arg,
-                                latent_window_size_arg, steps_arg, cfg_arg, gs_arg, rs_arg,
-                                use_teacache_arg, teacache_num_steps_arg, teacache_rel_l1_thresh_arg,
-                                blend_sections_arg, latent_type_arg, clean_up_videos_arg, # clean_up_videos_arg is from UI
-                                selected_loras_arg, resolutionW_arg, resolutionH_arg, 
-                                input_image_path, 
-                                combine_with_source_arg,
-                                num_cleaned_frames_arg,
-                                lora_names_states_arg,
-                                *lora_slider_values_tuple
-                               )
-            # If randomize_seed is checked, generate a new random seed for the next job
-            new_seed_value = None
-            if randomize_seed.value:
-                new_seed_value = random.randint(0, 21474)
-                print(f"Generated new seed for next job: {new_seed_value}")
-
-            # Create the button update for start_button WITHOUT interactive=True.
-            # The interactivity will be set by update_start_button_state later in the chain.
-            start_button_update_after_add = gr.update(value="Add to Queue")
-            
-            # If a job ID was created, automatically start monitoring it and update queue
-            if result and result[1]:  # Check if job_id exists in results
-                job_id = result[1]
-                # queue_status_data = update_queue_status_fn() # OLD: update_stats now called earlier
-                # Call update_stats again AFTER the job is added to get the freshest stats
-                queue_status_data, queue_stats_text = update_stats()
-
-
-                # Add the new seed value to the results if randomize is checked
-                if new_seed_value is not None:
-                    # Use result[6] directly for end_button to preserve its value. Add gr.update() for video_input_required_message.
-                    return [result[0], job_id, result[2], result[3], result[4], start_button_update_after_add, result[6], queue_status_data, queue_stats_text, new_seed_value, gr.update()]
-                else:
-                    # Use result[6] directly for end_button to preserve its value. Add gr.update() for video_input_required_message.
-                    return [result[0], job_id, result[2], result[3], result[4], start_button_update_after_add, result[6], queue_status_data, queue_stats_text, gr.update(), gr.update()]
-
-            # If no job ID was created, still return the new seed if randomize is checked
-            # Also, ensure we return the latest stats even if no job was created (e.g., error during param validation)
-            queue_status_data, queue_stats_text = update_stats()
-            if new_seed_value is not None:
-                # Make sure to preserve the end_button update from result[6]
-                return [result[0], result[1], result[2], result[3], result[4], start_button_update_after_add, result[6], queue_status_data, queue_stats_text, new_seed_value, gr.update()]
-            else:
-                # Make sure to preserve the end_button update from result[6]
-                return [result[0], result[1], result[2], result[3], result[4], start_button_update_after_add, result[6], queue_status_data, queue_stats_text, gr.update(), gr.update()]
-
-        # Custom end process function that ensures the queue is updated and changes button text
-        def end_process_with_update():
-            _ = end_process_fn() # Call the original end_process_fn
-            # Now, get fresh stats for both queue table and toolbar
-            queue_status_data, queue_stats_text = update_stats()
-            
-            # Don't try to get the new job ID immediately after cancellation
-            # The monitor_job function will handle the transition to the next job
-            
-            # Change the cancel button text to "Cancelling..." and make it non-interactive
-            # This ensures the button stays in this state until the job is fully cancelled
-            return queue_status_data, queue_stats_text, gr.update(value="Cancelling...", interactive=False), gr.update()
-
-        # MODIFIED handle_send_video_to_toolbox:
-        def handle_send_video_to_toolbox(original_path_from_state): # Input is now the original path from gr.State
-            print(f"Button clicked. Sending ORIGINAL video path (from State) to Post-processing: {original_path_from_state}")
-
-            if original_path_from_state and isinstance(original_path_from_state, str) and os.path.exists(original_path_from_state):
-                # tb_target_video_input will now process the ORIGINAL path (e.g., "outputs/my_actual_video.mp4").
-                return gr.update(value=original_path_from_state), gr.update(selected="toolbox_tab")
-            else:
-                print(f"No valid original video path from State to send. Path: {original_path_from_state}")
-                return gr.update(), gr.update()
-
-        send_to_toolbox_btn.click(
-            fn=handle_send_video_to_toolbox,
-            inputs=[selected_original_video_path_state], # INPUT IS NOW THE gr.State holding the ORIGINAL path
-            outputs=[
-                tb_target_video_input, # This is tb_input_video_component from toolbox_app.py
-                main_tabs_component
-            ]
-        )
-        
-        # --- Inputs Lists ---
-        # --- Inputs for all models ---
-        ips = [
-            input_image,                # Corresponds to input_image_arg
-            input_video,                # Corresponds to input_video_arg
-            end_frame_image_original,   # Corresponds to end_frame_image_original_arg
-            end_frame_strength_original,# Corresponds to end_frame_strength_original_arg
-            prompt,                     # Corresponds to prompt_text_arg
-            n_prompt,                   # Corresponds to n_prompt_arg
-            seed,                       # Corresponds to seed_arg
-            total_second_length,        # Corresponds to total_second_length_arg
-            latent_window_size,         # Corresponds to latent_window_size_arg
-            steps,                      # Corresponds to steps_arg
-            cfg,                        # Corresponds to cfg_arg
-            gs,                         # Corresponds to gs_arg
-            rs,                         # Corresponds to rs_arg
-            use_teacache,               # Corresponds to use_teacache_arg
-            teacache_num_steps,         # Corresponds to teacache_num_steps_arg
-            teacache_rel_l1_thresh,     # Corresponds to teacache_rel_l1_thresh_arg
-            blend_sections,             # Corresponds to blend_sections_arg
-            latent_type,                # Corresponds to latent_type_arg
-            clean_up_videos,            # Corresponds to clean_up_videos_arg (UI checkbox)
-            lora_selector,              # Corresponds to selected_loras_arg
-            resolutionW,                # Corresponds to resolutionW_arg
-            resolutionH,                # Corresponds to resolutionH_arg
-            combine_with_source,        # Corresponds to combine_with_source_arg
-            num_cleaned_frames,         # Corresponds to num_cleaned_frames_arg
-            lora_names_states           # Corresponds to lora_names_states_arg
-        ]
-        # Add LoRA sliders to the input list
-        ips.extend([lora_sliders[lora] for lora in lora_names])
-
-
-        # --- Connect Buttons ---
-        def handle_start_button(selected_model, *args):
-            if selected_model == "XY Plot":
-                # For XY Plot, call the xy_plot_process function
-                # XY plot also needs to update stats, though it's a longer process.
-                # For now, we'll let its internal logic handle its specific UI updates.
-                # The main stats will update once the XY plot jobs are added to the queue by its internal loop.
-                status, video = generate_tab_xy_plot_process()
-                # After XY plot processing (which adds jobs), update stats
-                qs_data, qs_text = update_stats()
-                if status:
-                    # If there was an error, display it
-                    return gr.update(value=None), gr.update(), gr.update(), gr.update(value=status), gr.update(), gr.update(value="Add to Queue"), gr.update(), qs_data, qs_text, gr.update(), gr.update()
-                else:
-                    # If successful, display the result video
-                    return gr.update(value=video), gr.update(), gr.update(), gr.update(), gr.update(), gr.update(value="Add to Queue"), gr.update(), qs_data, qs_text, gr.update(), gr.update()
-            else:
-                # For other model types, use the regular process function
-                return process_with_queue_update(selected_model, *args)
-                
-        # Validation ensures the start button is only enabled when appropriate
-        def update_start_button_state(selected_model, input_video_value):
-            """
-            Validation fails if a video model is selected and no input video is provided.
-            Updates the start button interactivity and validation message visibility.
-            """
-            video_provided = input_video_value is not None
-            
-            if is_video_model(selected_model) and not video_provided:
-                # Video model selected, but no video provided
-                return gr.Button(value="Missing Video", interactive=False), gr.update(visible=True) # Explicitly return a new Button object
-            else:
-                # Either not a video model, or video model selected and video provided
-                return gr.update(value="Add to Queue", interactive=True), gr.update(visible=False)
-        # Function to update button state before processing
-        def update_button_before_processing(selected_model, *args):
-            # First update the button to show "Adding..." and disable it
-            # Also return current stats so they don't get blanked out during the "Adding..." phase
-            qs_data, qs_text = update_stats()
-            return gr.update(), gr.update(), gr.update(), gr.update(), gr.update(), gr.update(value="Adding...", interactive=False), gr.update(), qs_data, qs_text, gr.update(), gr.update() # Added update for video_input_required_message
-        
-        # Connect the start button to first update its state
-        start_button.click(
-            fn=update_button_before_processing,
-            inputs=[model_type] + ips,
-            outputs=[result_video, current_job_id, preview_image, progress_desc, progress_bar, start_button, end_button, queue_status, queue_stats_display, seed, video_input_required_message]
-        ).then(
-            # Then process the job
-            fn=handle_start_button,
-            inputs=[model_type] + ips,
-            outputs=[result_video, current_job_id, preview_image, progress_desc, progress_bar, start_button, end_button, queue_status, queue_stats_display, seed, video_input_required_message] # Added video_input_required_message
-        ).then( # Ensure validation is re-checked after job processing completes
-            fn=update_start_button_state,
-            inputs=[model_type, input_video], # Current values of model_type and input_video
-            outputs=[start_button, video_input_required_message]
-        )
-
-        xy_plot_process_btn.click(fn=xy_plot_process, inputs=[xy_plot_model_type, xy_plot_input_image, xy_plot_end_frame_image_original,
-                                                                        xy_plot_end_frame_strength_original, xy_plot_latent_type, 
-                                                                        xy_plot_prompt, xy_plot_blend_sections, xy_plot_steps, xy_plot_total_second_length, 
-                                                                        xy_plot_resolutionW, xy_plot_resolutionH, xy_plot_seed, xy_plot_randomize_seed, 
-                                                                        xy_plot_use_teacache, xy_plot_teacache_num_steps, xy_plot_teacache_rel_l1_thresh, 
-                                                                        xy_plot_latent_window_size, xy_plot_cfg, xy_plot_gs, xy_plot_rs, 
-                                                                        xy_plot_gpu_memory_preservation, xy_plot_mp4_crf, 
-                                                                        xy_plot_axis_x_switch, xy_plot_axis_x_value_text, xy_plot_axis_x_value_dropdown, 
-                                                                        xy_plot_axis_y_switch, xy_plot_axis_y_value_text, xy_plot_axis_y_value_dropdown, 
-                                                                        xy_plot_axis_z_switch, xy_plot_axis_z_value_text, xy_plot_axis_z_value_dropdown
-                                                                        ], outputs=[xy_plot_status, xy_plot_output])
-
-        # Connect the end button to cancel the current job and update the queue
-        end_button.click(
-            fn=end_process_with_update,
-            outputs=[queue_status, queue_stats_display, end_button, current_job_id]
-        )
-
-
-        #putting this here for now because this file is way too big
-        def on_model_type_change(selected_model):
-            is_xy_plot = selected_model == "XY Plot"
-            shows_end_frame = selected_model in ["Original with Endframe", "Video with Endframe"] # F1 with Endframe is not a direct option
-
-            return (
-                gr.update(visible=not is_xy_plot),  # standard_generation_group
-                gr.update(visible=is_xy_plot),      # xy_group
-                gr.update(visible=not is_xy_plot and not is_video_model(selected_model)),  # image_input_group
-                gr.update(visible=not is_xy_plot and is_video_model(selected_model)),      # video_input_group
-                gr.update(visible=not is_xy_plot and shows_end_frame),     # end_frame_group_original
-                gr.update(visible=not is_xy_plot and shows_end_frame),      # end_frame_slider_group
-                gr.update(visible=not is_xy_plot),   # start_button
-                gr.update(visible=is_xy_plot)    # xy_plot_process_btn
-            )
-
-        # Model change listener
-        model_type.change(
-            fn=on_model_type_change,
-            inputs=model_type,
-            outputs=[
-                standard_generation_group, 
-                xy_group,
-                image_input_group,
-                video_input_group,
-                end_frame_group_original,
-                end_frame_slider_group,
-                start_button,
-                xy_plot_process_btn
-            ]
-        ).then( # Also trigger validation after model type changes
-            fn=update_start_button_state,
-            inputs=[model_type, input_video],
-            outputs=[start_button, video_input_required_message]
-        )
-        
-        # Connect input_video change to the validation function
-        input_video.change(
-            fn=update_start_button_state,
-            inputs=[model_type, input_video],
-            outputs=[start_button, video_input_required_message]
-        )
-        # Also trigger validation when video is cleared
-        input_video.clear(
-            fn=update_start_button_state,
-            inputs=[model_type, input_video],
-            outputs=[start_button, video_input_required_message]
-        )
-
-        
-
-        # --- Connect Monitoring ---
-        # Auto-monitor the current job when job_id changes
-        # Monitor original tab
-        current_job_id.change(
-            fn=monitor_fn,
-            inputs=[current_job_id],
-            outputs=[result_video, current_job_id, preview_image, progress_desc, progress_bar, start_button, end_button]
-        ).then(
-            fn=update_stats, # Update stats after monitoring potentially changes job status
-            inputs=None,
-            outputs=[queue_status, queue_stats_display]
-        ).then( # re-validate button state
-            fn=update_start_button_state,
-            inputs=[model_type, input_video],
-            outputs=[start_button, video_input_required_message]
-        )
-        
-        # Auto-check for current job on page load
-        def check_for_current_job():
-            # This function is disabled to prevent flashing on startup.
-            # Jobs from previous sessions will be re-queued and processed automatically.
-            return None, None, None, '', ''
-                
-        # Connect the auto-check function to the interface load event
-        block.load(
-            fn=check_for_current_job,
-            inputs=[],
-            outputs=[current_job_id, result_video, preview_image, progress_desc, progress_bar]
-        )
-
-        cleanup_btn.click(
-            fn=cleanup_temp_files,
-            outputs=[cleanup_output]
-        )
-
-
-        # --- Connect Queue Refresh ---
-        # The update_stats function is now defined much earlier.
-        
-        # REMOVED: refresh_stats_btn.click - Toolbar refresh button is no longer needed
-        # refresh_stats_btn.click(
-        #     fn=update_stats,
-        #     inputs=None,
-        #     outputs=[queue_status, queue_stats_display]
-        # )
-
-        # Set up auto-refresh for queue status
-        # Instead of using a timer with 'every' parameter, we'll use the queue refresh button
-        # and rely on manual refreshes. The user can click the refresh button in the toolbar
-        # to update the stats.
-
-        # --- Connect LoRA UI ---
-        # Function to update slider visibility based on selection
-        def update_lora_sliders(selected_loras):
-            updates = []
-            # Need to handle potential missing keys if lora_names changes dynamically
-            # For now, assume lora_names passed to create_interface is static
-            for lora in lora_names:
-                 updates.append(gr.update(visible=(lora in selected_loras)))
-            # Ensure the output list matches the number of sliders defined
-            num_sliders = len(lora_sliders)
-            return updates[:num_sliders] # Return only updates for existing sliders
-
-        # Connect the dropdown to the sliders
-        lora_selector.change(
-            fn=update_lora_sliders,
-            inputs=[lora_selector],
-            outputs=[lora_sliders[lora] for lora in lora_names] # Assumes lora_sliders keys match lora_names
-        )
-
-        # --- Preset System Functions ---
-        PRESET_FILE = "generation_presets.json"
-
-        def load_presets(model_type):
-            if not os.path.exists(PRESET_FILE):
-                return []
-            with open(PRESET_FILE, 'r') as f:
-                data = json.load(f)
-            return list(data.get(model_type, {}).keys())
-
-        def apply_preset(preset_name, model_type):
-            with open(PRESET_FILE, 'r') as f:
-                data = json.load(f)
-            preset = data.get(model_type, {}).get(preset_name, {})
-            
-            # Create a dictionary of all UI components
-            ui_components = {
-                "steps": steps, "total_second_length": total_second_length, "resolutionW": resolutionW,
-                "resolutionH": resolutionH, "seed": seed, "randomize_seed": randomize_seed,
-                "use_teacache": use_teacache, "teacache_num_steps": teacache_num_steps,
-                "teacache_rel_l1_thresh": teacache_rel_l1_thresh, "latent_window_size": latent_window_size,
-                "gs": gs, "lora_selector": lora_selector, **lora_sliders
-            }
-
-            outputs = []
-            for key, component in ui_components.items():
-                if key in preset:
-                    outputs.append(gr.update(value=preset[key]))
-                else:
-                    outputs.append(gr.update())
-            
-            return outputs
-
-        def save_preset(preset_name, model_type, *args):
-            if not preset_name:
-                return
-            
-            if not os.path.exists(PRESET_FILE):
-                with open(PRESET_FILE, 'w') as f:
-                    json.dump({}, f)
-
-            with open(PRESET_FILE, 'r') as f:
-                data = json.load(f)
-
-            if model_type not in data:
-                data[model_type] = {}
-
-            job_params = {
-                "steps": args[0], "total_second_length": args[1], "resolutionW": args[2],
-                "resolutionH": args[3], "seed": args[4], "randomize_seed": args[5],
-                "use_teacache": args[6], "teacache_num_steps": args[7],
-                "teacache_rel_l1_thresh": args[8], "latent_window_size": args[9],
-                "gs": args[10], "lora_selector": args[11],
-                "lora_values": args[12:]
-            }
-            
-            metadata = create_metadata(job_params, "preset", settings)
-            data[model_type][preset_name] = metadata
-
-            with open(PRESET_FILE, 'w') as f:
-                json.dump(data, f, indent=2)
-            
-            return gr.update(choices=load_presets(model_type))
-
-        def delete_preset(preset_name, model_type):
-            with open(PRESET_FILE, 'r') as f:
-                data = json.load(f)
-
-            if model_type in data and preset_name in data[model_type]:
-                del data[model_type][preset_name]
-
-            with open(PRESET_FILE, 'w') as f:
-                json.dump(data, f, indent=2)
-
-            return gr.update(choices=load_presets(model_type), value=None)
-
-        # --- Connect Preset UI ---
-        def update_preset_dropdown(model_type):
-            return gr.update(choices=load_presets(model_type))
-
-        model_type.change(
-            fn=update_preset_dropdown,
-            inputs=[model_type],
-            outputs=[preset_dropdown]
-        )
-
-        load_preset_button.click(
-            fn=apply_preset,
-            inputs=[preset_dropdown, model_type],
-            outputs=[
-                steps, total_second_length, resolutionW, resolutionH, seed, randomize_seed,
-                use_teacache, teacache_num_steps, teacache_rel_l1_thresh, latent_window_size,
-                gs, lora_selector
-            ] + [lora_sliders[lora] for lora in lora_names]
-        )
-
-        save_preset_button.click(
-            fn=save_preset,
-            inputs=[
-                preset_name_textbox, model_type, steps, total_second_length, resolutionW, resolutionH,
-                seed, randomize_seed, use_teacache, teacache_num_steps, teacache_rel_l1_thresh,
-                latent_window_size, gs, lora_selector
-            ] + [lora_sliders[lora] for lora in lora_names],
-            outputs=[preset_dropdown]
-        )
-
-        delete_preset_button.click(
-            fn=delete_preset,
-            inputs=[preset_dropdown, model_type],
-            outputs=[preset_dropdown]
-        )
-
-        # --- Auto-refresh for Toolbar System Stats Monitor (Timer) ---
-        main_toolbar_system_stats_timer = gr.Timer(2, active=True) 
-        
-        main_toolbar_system_stats_timer.tick(
-            fn=tb_get_formatted_toolbar_stats, # Function imported from toolbox_app.py
-            inputs=None, 
-            outputs=[ # Target the Textbox components
-                toolbar_ram_display_component,
-                toolbar_vram_display_component,
-                toolbar_gpu_display_component 
-            ]
-        )
-        
-        # --- Connect Metadata Loading ---
-        # Function to load metadata from JSON file
-        def load_metadata_from_json(json_path):
-            # Define the total number of output components to handle errors gracefully
-            num_outputs = 6 + len(lora_sliders)
-
-            if not json_path:
-                # Return empty updates for all components if no file is provided
-                return [gr.update()] * num_outputs
-
-            try:
-                with open(json_path, 'r') as f:
-                    metadata = json.load(f)
-
-                # Extract values from metadata with defaults
-                prompt_val = metadata.get('prompt')
-                seed_val = metadata.get('seed')
-                total_second_length_val = metadata.get('total_second_length')
-                end_frame_strength_val = metadata.get('end_frame_strength')
-                model_type_val = metadata.get('model_type')
-                lora_weights = metadata.get('loras', {})
-                
-                # Get the names of the selected LoRAs from the metadata
-                selected_lora_names = list(lora_weights.keys())
-
-                print(f"Loaded metadata from JSON: {json_path}")
-                print(f"Model Type: {model_type_val}, Prompt: {prompt_val}, Seed: {seed_val}, LoRAs: {selected_lora_names}")
-
-                # Create a list of UI updates
-                updates = [
-                    gr.update(value=prompt_val) if prompt_val is not None else gr.update(),
-                    gr.update(value=seed_val) if seed_val is not None else gr.update(),
-                    gr.update(value=total_second_length_val) if total_second_length_val is not None else gr.update(),
-                    gr.update(value=end_frame_strength_val) if end_frame_strength_val is not None else gr.update(),
-                    gr.update(value=model_type_val) if model_type_val else gr.update(),
-                    gr.update(value=selected_lora_names) if selected_lora_names else gr.update()
-                ]
-
-                # Update LoRA sliders based on loaded weights
-                for lora in lora_names:
-                    if lora in lora_weights:
-                        updates.append(gr.update(value=lora_weights[lora], visible=True))
-                    else:
-                        # Hide sliders for LoRAs not in the metadata
-                        updates.append(gr.update(visible=False))
-
-                return updates
-
-            except Exception as e:
-                print(f"Error loading metadata: {e}")
-                import traceback
-                traceback.print_exc()
-                # Return empty updates for all components on error
-                return [gr.update()] * num_outputs
-
-
-        # Connect JSON metadata loader for Original tab
-        json_upload.change(
-            fn=load_metadata_from_json,
-            inputs=[json_upload],
-            outputs=[
-                prompt, 
-                seed, 
-                total_second_length, 
-                end_frame_strength_original,
-                model_type,
-                lora_selector
-            ] + [lora_sliders[lora] for lora in lora_names]
-        )
-
-
-        # --- Helper Functions (defined within create_interface scope if needed by handlers) ---
-        # Function to get queue statistics
-        def get_queue_stats():
-            try:
-                # Get all jobs from the queue
-                jobs = job_queue.get_all_jobs()
-
-                # Count jobs by status
-                status_counts = {
-                    "QUEUED": 0,
-                    "RUNNING": 0,
-                    "COMPLETED": 0,
-                    "FAILED": 0,
-                    "CANCELLED": 0
-                }
-
-                for job in jobs:
-                    if hasattr(job, 'status'):
-                        status = str(job.status) # Use str() for safety
-                        if status in status_counts:
-                            status_counts[status] += 1
-
-                # Format the display text
-                stats_text = f"Queue: {status_counts['QUEUED']} | Running: {status_counts['RUNNING']} | Completed: {status_counts['COMPLETED']} | Failed: {status_counts['FAILED']} | Cancelled: {status_counts['CANCELLED']}"
-
-                return f"<p style='margin:0;color:white;'>{stats_text}</p>"
-
-            except Exception as e:
-                print(f"Error getting queue stats: {e}")
-                return "<p style='margin:0;color:white;'>Error loading queue stats</p>"
-
-        # Add footer with social links
-        with gr.Row(elem_id="footer"):
-            with gr.Column(scale=1):
-                gr.HTML(f"""
-                <div style="text-align: center; padding: 20px; color: #666;">
-                    <div style="margin-top: 10px;">
-                        <span class="footer-version" style="margin: 0 10px; color: #666;">{APP_VERSION_DISPLAY}</span>
-                        <a href="https://patreon.com/Colinu" target="_blank" style="margin: 0 10px; color: #666; text-decoration: none;" class="footer-patreon">
-                            <i class="fab fa-patreon"></i>Support on Patreon
-                        </a>
-                        <a href="https://discord.gg/MtuM7gFJ3V" target="_blank" style="margin: 0 10px; color: #666; text-decoration: none;">
-                            <i class="fab fa-discord"></i> Discord
-                        </a>
-                        <a href="https://github.com/colinurbs/FramePack-Studio" target="_blank" style="margin: 0 10px; color: #666; text-decoration: none;">
-                            <i class="fab fa-github"></i> GitHub
-                        </a>
-                    </div>
-                </div>
-                """)
-
-        # Add CSS for footer
-
-        gr.HTML("""
-            <script>
-            (function() {
-                "use strict";
-                console.log("Stat Bar Script: Initializing");
-
-                const statConfig = {
-                    ram: { selector: '#toolbar-ram-stat', regex: /\((\d+)%\)/, valueIndex: 1, isRawPercentage: true },
-                    vram: { selector: '#toolbar-vram-stat', regex: /VRAM: (\d+\.?\d+)\/(\d+\.?\d+)GB/, usedIndex: 1, totalIndex: 2, isRawPercentage: false },
-                    gpu: { selector: '#toolbar-gpu-stat', regex: /GPU: \d+°C (\d+)%/, valueIndex: 1, isRawPercentage: true }
-                };
-
-                function setBarPercentage(statElement, percentage) {
-                    if (!statElement) {
-                        console.warn("Stat Bar Script: setBarPercentage called with no element.");
-                        return;
-                    }
-                    let bar = statElement.querySelector('.stat-bar');
-                    if (!bar) {
-                        console.log("Stat Bar Script: Creating .stat-bar for", statElement.id);
-                        bar = document.createElement('div');
-                        bar.className = 'stat-bar';
-                        statElement.insertBefore(bar, statElement.firstChild);
-                    }
-                    const clampedPercentage = Math.min(100, Math.max(0, parseFloat(percentage)));
-                    statElement.style.setProperty('--stat-percentage', clampedPercentage + '%');
-                    // console.log("Stat Bar Script: Updated", statElement.id, "to", clampedPercentage + "%");
-                }
-
-                function updateSingleStatVisual(key, config) {
-                    try {
-                        const container = document.querySelector(config.selector);
-                        if (!container) {
-                            // console.warn("Stat Bar Script: Container not found for", key, config.selector);
-                            return false; // Element not ready
-                        }
-                        const textarea = container.querySelector('textarea');
-                        if (!textarea) {
-                            // console.warn("Stat Bar Script: Textarea not found for", key);
-                            return false; // Element not ready
-                        }
-
-                        const textValue = textarea.value;
-                        if (textValue === "RAM: N/A" || textValue === "VRAM: N/A" || textValue === "GPU: N/A") {
-                             setBarPercentage(container, 0); // Set to 0 if N/A
-                             return true;
-                        }
-
-                        const match = textValue.match(config.regex);
-                        if (match) {
-                            let percentage = 0;
-                            if (config.isRawPercentage) {
-                                percentage = parseInt(match[config.valueIndex]);
-                            } else { // VRAM case
-                                const used = parseFloat(match[config.usedIndex]);
-                                const total = parseFloat(match[config.totalIndex]);
-                                percentage = (total > 0) ? (used / total) * 100 : 0;
-                            }
-                            setBarPercentage(container, percentage);
-                        } else {
-                            // console.warn("Stat Bar Script: Regex mismatch for", key, "-", textValue);
-                             setBarPercentage(container, 0); // Default to 0 on mismatch after initial load
-                        }
-                        return true; // Processed or N/A
-                    } catch (error) {
-                        console.error("Stat Bar Script: Error updating visual for", key, error);
-                        return true; // Assume processed to avoid retry loops on error
-                    }
-                }
-                
-                function updateAllStatVisuals() {
-                    let allReady = true;
-                    for (const key in statConfig) {
-                        if (!updateSingleStatVisual(key, statConfig[key])) {
-                            allReady = false;
-                        }
-                    }
-                    return allReady;
-                }
-
-                function initStatBars() {
-                    console.log("Stat Bar Script: initStatBars called");
-                    if (updateAllStatVisuals()) {
-                        console.log("Stat Bar Script: All stats initialized. Setting up MutationObserver.");
-                        setupMutationObservers();
-                    } else {
-                        console.log("Stat Bar Script: Elements not ready, retrying init in 250ms.");
-                        setTimeout(initStatBars, 250); // Retry if not all elements were ready
-                    }
-                }
-
-                function setupMutationObservers() {
-                    const observer = new MutationObserver((mutationsList) => {
-                        // Use a Set to avoid redundant updates if multiple mutations point to the same stat
-                        const changedStats = new Set();
-
-                        for (const mutation of mutationsList) {
-                            let targetElement = mutation.target;
-                            // Traverse up to find the .toolbar-stat-textbox parent if mutation is deep
-                            while(targetElement && !targetElement.matches('.toolbar-stat-textbox')) {
-                                targetElement = targetElement.parentElement;
-                            }
-
-                            if (targetElement && targetElement.matches('.toolbar-stat-textbox')) {
-                                for (const key in statConfig) {
-                                    if (targetElement.id === statConfig[key].selector.substring(1)) {
-                                        changedStats.add(key);
-                                        break;
-                                    }
-                                }
-                            }
-                        }
-                        if (changedStats.size > 0) {
-                           // console.log("Stat Bar Script: MutationObserver detected changes for:", Array.from(changedStats));
-                           changedStats.forEach(key => updateSingleStatVisual(key, statConfig[key]));
-                        }
-                    });
-
-                    for (const key in statConfig) {
-                        const container = document.querySelector(statConfig[key].selector);
-                        if (container) {
-                            // Observe the container for changes to its children (like textarea value)
-                            // and the textarea itself if it exists.
-                            observer.observe(container, { childList: true, subtree: true, characterData: true });
-                            console.log("Stat Bar Script: Observer attached to", container.id);
-                        } else {
-                            console.warn("Stat Bar Script: Could not attach observer, container not found for", key);
-                        }
-                    }
-                }
-
-                // More robust DOM ready check
-                if (document.readyState === "complete" || (document.readyState !== "loading" && !document.documentElement.doScroll)) {
-                    console.log("Stat Bar Script: DOM already ready.");
-                    initStatBars();
-                } else {
-                    document.addEventListener("DOMContentLoaded", () => {
-                        console.log("Stat Bar Script: DOMContentLoaded event.");
-                        initStatBars();
-                    });
-                }
-                 // Fallback for Gradio's dynamic loading, if DOMContentLoaded isn't enough
-                 window.addEventListener('gradio.rendered', () => {
-                    console.log('Stat Bar Script: Gradio rendered event detected.');
-                    initStatBars();
-                });
-
-            })();
-            </script>
-        """)
-
-        return block
-
-# --- Top-level Helper Functions (Used by Gradio callbacks, must be defined outside create_interface) ---
-
-def format_queue_status(jobs):
-    """Format job data for display in the queue status table"""
-    rows = []
-    for job in jobs:
-        created = time.strftime('%H:%M:%S', time.localtime(job.created_at)) if job.created_at else ""
-        started = time.strftime('%H:%M:%S', time.localtime(job.started_at)) if job.started_at else ""
-        completed = time.strftime('%H:%M:%S', time.localtime(job.completed_at)) if job.completed_at else ""
-
-        # Calculate elapsed time
-        elapsed_time = ""
-        if job.started_at:
-            if job.completed_at:
-                start_datetime = datetime.datetime.fromtimestamp(job.started_at)
-                complete_datetime = datetime.datetime.fromtimestamp(job.completed_at)
-                elapsed_seconds = (complete_datetime - start_datetime).total_seconds()
-                elapsed_time = f"{elapsed_seconds:.2f}s"
-            else:
-                # For running jobs, calculate elapsed time from now
-                start_datetime = datetime.datetime.fromtimestamp(job.started_at)
-                current_datetime = datetime.datetime.now()
-                elapsed_seconds = (current_datetime - start_datetime).total_seconds()
-                elapsed_time = f"{elapsed_seconds:.2f}s (running)"
-
-        # Get generation type from job data
-        generation_type = getattr(job, 'generation_type', 'Original')
-
-        # Get thumbnail from job data and format it as HTML for display
-        thumbnail = getattr(job, 'thumbnail', None)
-        thumbnail_html = f'<img src="{thumbnail}" width="64" height="64" style="object-fit: contain;">' if thumbnail else ""
-
-        rows.append([
-            job.id[:6] + '...',
-            generation_type,
-            job.status.value,
-            created,
-            started,
-            completed,
-            elapsed_time,
-            thumbnail_html  # Add formatted thumbnail HTML to row data
-        ])
-    return rows
-
-# Create the queue status update function (wrapper around format_queue_status)
-def update_queue_status_with_thumbnails(): # Function name is now slightly misleading, but keep for now to avoid breaking clicks
-    # This function is likely called by the refresh button and potentially the timer
-    # It needs access to the job_queue object
-    # Assuming job_queue is accessible globally or passed appropriately
-    # For now, let's assume it's globally accessible as defined in studio.py
-    # If not, this needs adjustment based on how job_queue is managed.
-    try:
-        # Need access to the global job_queue instance from studio.py
-        # This might require restructuring or passing job_queue differently.
-        # For now, assuming it's accessible (this might fail if run standalone)
-        from __main__ import job_queue # Attempt to import from main script scope
-
-        jobs = job_queue.get_all_jobs()
-        for job in jobs:
-            if job.status == JobStatus.PENDING:
-                job.queue_position = job_queue.get_queue_position(job.id)
-
-        if job_queue.current_job:
-            job_queue.current_job.status = JobStatus.RUNNING
-
-        return format_queue_status(jobs)
-    except ImportError:
-        print("Error: Could not import job_queue. Queue status update might fail.")
-        return [] # Return empty list on error
-    except Exception as e:
-        print(f"Error updating queue status: {e}")
-        return []
+import gradio as gr
+import time
+import datetime
+import random
+import json
+import os
+import shutil
+from typing import List, Dict, Any, Optional
+from PIL import Image, ImageDraw, ImageFont
+import numpy as np
+import base64
+import io
+
+from modules.version import APP_VERSION, APP_VERSION_DISPLAY
+
+import subprocess
+import itertools
+import re
+from collections import defaultdict
+import imageio
+import imageio.plugins.ffmpeg
+import ffmpeg
+from diffusers_helper.utils import generate_timestamp
+
+from modules.video_queue import JobStatus, Job
+from modules.prompt_handler import get_section_boundaries, get_quick_prompts, parse_timestamped_prompt
+from diffusers_helper.gradio.progress_bar import make_progress_bar_css, make_progress_bar_html
+from diffusers_helper.bucket_tools import find_nearest_bucket
+from modules.pipelines.metadata_utils import create_metadata
+
+from modules.toolbox_app import tb_create_video_toolbox_ui, tb_get_formatted_toolbar_stats
+
+def create_interface(
+    process_fn,
+    monitor_fn,
+    end_process_fn,
+    update_queue_status_fn,
+    load_lora_file_fn,
+    job_queue,
+    settings,
+    default_prompt: str = '[1s: The person waves hello] [3s: The person jumps up and down] [5s: The person does a dance]',
+    lora_names: list = [],
+    lora_values: list = []
+):
+    """
+    Create the Gradio interface for the video generation application
+
+    Args:
+        process_fn: Function to process a new job
+        monitor_fn: Function to monitor an existing job
+        end_process_fn: Function to cancel the current job
+        update_queue_status_fn: Function to update the queue status display
+        default_prompt: Default prompt text
+        lora_names: List of loaded LoRA names
+
+    Returns:
+        Gradio Blocks interface
+    """
+    def is_video_model(model_type_value):
+        return model_type_value in ["Video", "Video with Endframe", "Video F1"]
+
+    # Get section boundaries and quick prompts
+    section_boundaries = get_section_boundaries()
+    quick_prompts = get_quick_prompts()
+
+    # --- Function to update queue stats (Moved earlier to resolve UnboundLocalError) ---
+    def update_stats():
+        # Get queue status data
+        queue_status_data = update_queue_status_fn()
+        
+        # Get queue statistics for the toolbar display
+        jobs = job_queue.get_all_jobs()
+        
+        # Count jobs by status
+        pending_count = 0
+        running_count = 0
+        completed_count = 0
+        
+        for job in jobs:
+            if hasattr(job, 'status'):
+                status = str(job.status)
+                if status == "JobStatus.PENDING":
+                    pending_count += 1
+                elif status == "JobStatus.RUNNING":
+                    running_count += 1
+                elif status == "JobStatus.COMPLETED":
+                    completed_count += 1
+        
+        # Format the queue stats display text
+        queue_stats_text = f"<p style='margin:0;color:white;' class='toolbar-text'>Queue: {pending_count} | Running: {running_count} | Completed: {completed_count}</p>"
+        
+        return queue_status_data, queue_stats_text
+
+    #XY helper
+    def generate_tab_xy_plot_process():
+        return xy_plot_process_wrapper(settings, xy_plot_process,
+            model_type.value, input_image.value, end_frame_image_original.value,
+            end_frame_strength_original.value, latent_type.value,
+            prompt.value, blend_sections.value, steps.value, total_second_length.value,
+            resolutionW.value, resolutionH.value, seed.value, randomize_seed.value, use_teacache.value,
+            teacache_num_steps.value, teacache_rel_l1_thresh.value, latent_window_size.value,
+            cfg.value, gs.value, rs.value,
+            xy_plot_axis_x_switch.value, xy_plot_axis_x_value_text.value, xy_plot_axis_x_value_dropdown.value,
+            xy_plot_axis_y_switch.value, xy_plot_axis_y_value_text.value, xy_plot_axis_y_value_dropdown.value,
+            xy_plot_axis_z_switch.value, xy_plot_axis_z_value_text.value, xy_plot_axis_z_value_dropdown.value
+        )
+    # Create the interface
+    css = make_progress_bar_css()
+    css += """
+    .short-import-box, .short-import-box > div {
+        min-height: 40px !important;
+        height: 40px !important;
+    }
+    /* Image container styling - more aggressive approach */
+    .contain-image, .contain-image > div, .contain-image > div > img {
+        object-fit: contain !important;
+    }
+
+    #non-mirrored-video {
+        transform: scaleX(-1) !important;
+    }
+    
+    /* Target all images in the contain-image class and its children */
+    .contain-image img,
+    .contain-image > div > img,
+    .contain-image * img {
+        object-fit: contain !important;
+        width: 100% !important;
+        height: 100% !important;
+        max-height: 100% !important;
+        max-width: 100% !important;
+    }
+    
+    /* Additional selectors to override Gradio defaults */
+    .gradio-container img,
+    .gradio-container .svelte-1b5oq5x,
+    .gradio-container [data-testid="image"] img {
+        object-fit: contain !important;
+    }
+    
+    /* Toolbar styling */
+    #fixed-toolbar {
+        position: fixed;
+        top: 0;
+        left: 0;
+        width: 100vw;
+        z-index: 1000;
+        background: #333;
+        color: #fff;
+        padding: 0px 10px; /* Reduced top/bottom padding */
+        display: flex;
+        align-items: center;
+        gap: 8px;
+        box-shadow: 0 2px 8px rgba(0,0,0,0.1);
+    }
+    
+    /* Responsive toolbar title */
+    .toolbar-title {
+        font-size: 1.4rem;
+        margin: 0;
+        color: white;
+        white-space: nowrap;
+        overflow: hidden;
+        text-overflow: ellipsis;
+    }
+    
+    /* Toolbar Patreon link */
+    .toolbar-patreon {
+        margin: 0 0 0 20px;
+        color: white;
+        font-size: 0.9rem;
+        white-space: nowrap;
+        display: inline-block;
+    }
+    .toolbar-patreon a {
+        color: white;
+        text-decoration: none;
+    }
+    .toolbar-patreon a:hover {
+        text-decoration: underline;
+    }
+
+    /* Toolbar Version number */
+    .toolbar-version {
+        margin: 0 15px; /* Space around version */
+        color: white;
+        font-size: 0.8rem;
+        white-space: nowrap;
+        display: inline-block;
+    }
+    
+    /* Responsive design for screens */
+    @media (max-width: 1024px) {
+        .toolbar-patreon, .toolbar-version { /* Hide both on smaller screens */
+            display: none;
+        }
+        .footer-patreon, .footer-version { /* Show both in footer on smaller screens */
+            display: inline-block !important; /* Ensure they are shown */
+        }
+        #fixed-toolbar {
+            gap: 4px !important; /* Reduce gap for screens <= 1024px */
+        }
+        #fixed-toolbar > div:first-child { /* Target the first gr.Column (Title) */
+            min-width: fit-content !important; /* Override Python-set min-width */
+            flex-shrink: 0 !important; /* Prevent title column from shrinking too much */
+        }
+    }
+    
+    @media (min-width: 1025px) {
+        .footer-patreon, .footer-version { /* Hide both in footer on larger screens */
+            display: none !important;
+        }
+    }
+    
+    @media (max-width: 768px) {
+        .toolbar-title {
+            font-size: 1.1rem;
+            max-width: 150px;
+        }
+        #fixed-toolbar {
+            padding: 3px 6px;
+            gap: 4px;
+        }
+        .toolbar-text {
+            font-size: 0.75rem;
+        }
+    }
+    
+    @media (max-width: 480px) {
+        .toolbar-title {
+            font-size: 1rem;
+            max-width: 120px;
+        }
+        #fixed-toolbar {
+            padding: 2px 4px;
+            gap: 2px;
+        }
+        .toolbar-text {
+            font-size: 0.7rem;
+        }
+    }
+    
+    /* Button styling */
+    #toolbar-add-to-queue-btn button {
+        font-size: 14px !important;
+        padding: 4px 16px !important;
+        height: 32px !important;
+        min-width: 80px !important;
+    }
+    .narrow-button {
+        min-width: 40px !important;
+        width: 40px !important;
+        padding: 0 !important;
+        margin: 0 !important;
+    }
+    .gr-button-primary {
+        color: white;
+    }
+    
+    /* Layout adjustments */
+    body, .gradio-container {
+        padding-top: 26px !important; /* Adjusted for new toolbar height (36px - 10px) */
+    }
+    
+    @media (max-width: 768px) {
+        body, .gradio-container {
+            padding-top: 22px !important; /* Adjusted for new toolbar height (32px - 10px) */
+        }
+    }
+    
+    @media (max-width: 480px) {
+        body, .gradio-container {
+            padding-top: 18px !important; /* Adjusted for new toolbar height (28px - 10px) */
+        }
+    }
+    
+    /* control sizing for tb_input_video_component */    
+    .video-size video {
+        max-height: 60vh;
+        min-height: 300px !important;
+        object-fit: contain;
+    }
+
+    /* hide the gr.Video source selection bar for tb_input_video_component */
+    #toolbox-video-player .source-selection {
+        display: none !important;
+    }
+
+    /* Styling for Textboxes used as stat displays in the toolbar */
+    .toolbar-stat-textbox {
+        /* Reset Gradio Textbox defaults */
+        border: none !important;
+        background-color: transparent !important; /* Will be overridden by stat bar bg */
+        box-shadow: none !important;
+        /* padding: 0px 4px !important; /* Padding now on textarea for text, not container */
+        min-height: 25px !important; 
+        height: 25px !important;
+        display: flex !important;
+        align-items: center !important;
+        justify-content: center !important;
+        position: relative; /* Needed for absolute positioning of the stat-bar div */
+        overflow: hidden; /* To clip the stat-bar div */
+        /* border-radius: 3px; /* Rounded corners for the container - REMOVED */
+    }
+
+    .toolbar-stat-textbox textarea { /* Target the actual textarea element */
+        color: white !important;
+        font-family: inherit !important; /* Inherit from parent */
+        font-size: 0.75rem !important; /* Match .toolbar-text or desired */
+        line-height: normal !important;   /* Allow natural line height for the font size */
+        padding: 0px 4px !important;      /* Minimal horizontal padding for text */
+        white-space: nowrap !important;
+        overflow: hidden !important; /* Hide scrollbars if any */
+        resize: none !important; /* Disable textarea resizing */
+        text-align: center !important;  /* Ensure text centered*/
+        /* min-height and height are removed, flex parent controls this */
+        background-color: transparent !important; /* Make textarea background transparent */
+        position: relative; /* Ensure text is on top of the bar */
+        z-index: 2; /* Text on top */
+        font-weight: bold;
+        text-shadow: 1px 1px 2px rgba(0,0,0,0.7); /* Add shadow for better readability */
+        width: 100%; /* Ensure textarea takes full width for text-align to work as expected */
+    }
+
+    /* Styling for Stat Bar Graphs (background color moved to the main .toolbar-stat-textbox) */
+    /* .toolbar-stat-textbox {
+        position: relative; 
+        background-color: #555 !important; 
+        border-radius: 3px; /* This was a duplicate and also removed if present */
+    } */
+
+    .stat-bar {
+        position: absolute;
+        left: 0;
+        top: 0;
+        bottom: 0;
+        background-color: #4CAF50; /* Default bar color (greenish) */
+        width: var(--stat-percentage, 0%); /* Controlled by JS */
+        z-index: 1; /* Bar is behind the text */
+        transition: width 0.3s ease-out;
+        border-radius: 3px; /* Apply to all corners of the bar itself */
+    }
+
+    /* Specific bar colors (optional) */
+    #toolbar-ram-stat .stat-bar { background-color: #2196F3; } /* Blue for RAM */
+    #toolbar-vram-stat .stat-bar { background-color: #FF9800; } /* Orange for VRAM */
+    #toolbar-gpu-stat .stat-bar { background-color: #E91E63; } /* Pink for GPU */
+    """
+
+    # Get the theme from settings
+    current_theme = settings.get("gradio_theme", "default") # Use default if not found
+    block = gr.Blocks(css=css, title="FramePack Studio", theme=current_theme).queue()
+
+    with block:
+        with gr.Row(elem_id="fixed-toolbar"):
+            with gr.Column(scale=0, min_width=400): # Title/Version/Patreon
+                gr.HTML(f"""
+                <div style="display: flex; align-items: center;">
+                    <h1 class='toolbar-title'>FP Studio</h1>
+                    <p class='toolbar-version'>{APP_VERSION_DISPLAY}</p>
+                    <p class='toolbar-patreon'><a href='https://patreon.com/Colinu' target='_blank'>Support on Patreon</a></p>
+                </div>
+                """)
+            # REMOVED: refresh_stats_btn - Toolbar refresh button is no longer needed
+            # with gr.Column(scale=0, min_width=40):
+            #     refresh_stats_btn = gr.Button("⟳", elem_id="refresh-stats-btn", elem_classes="narrow-button")  
+            with gr.Column(scale=1, min_width=180): # Queue Stats
+                queue_stats_display = gr.Markdown("<p style='margin:0;color:white;' class='toolbar-text'>Queue: 0 | Running: 0 | Completed: 0</p>")
+                
+            # --- System Stats Display - Single gr.Textbox per stat ---
+            with gr.Column(scale=0, min_width=205): # RAM Column
+                toolbar_ram_display_component = gr.Textbox(
+                    value="RAM: N/A", 
+                    interactive=False, 
+                    lines=1, 
+                    max_lines=1,
+                    show_label=False,
+                    elem_id="toolbar-ram-stat",
+                    elem_classes="toolbar-stat-textbox"
+                )
+            with gr.Column(scale=0, min_width=160): # VRAM Column
+                toolbar_vram_display_component = gr.Textbox(
+                    value="VRAM: N/A", 
+                    interactive=False, 
+                    lines=1, 
+                    max_lines=1,
+                    show_label=False,
+                    elem_id="toolbar-vram-stat",
+                    elem_classes="toolbar-stat-textbox"
+                    # Visibility controlled by tb_get_formatted_toolbar_stats
+                )
+            with gr.Column(scale=0, min_width=140): # GPU Column
+                toolbar_gpu_display_component = gr.Textbox(
+                    value="GPU: N/A", 
+                    interactive=False, 
+                    lines=1, 
+                    max_lines=1,
+                    show_label=False,                     
+                    elem_id="toolbar-gpu-stat",
+                    elem_classes="toolbar-stat-textbox"
+                    # Visibility controlled by tb_get_formatted_toolbar_stats
+                )
+            # --- End of System Stats Display ---
+            
+            # Removed old version_display column
+            # --- End of Toolbar ---
+            
+        # Essential to capture main_tabs_component for later use by send_to_toolbox_btn
+        with gr.Tabs(elem_id="main_tabs") as main_tabs_component:
+            with gr.Tab("Generate", id="generate_tab"):
+                with gr.Row():
+                    with gr.Column(scale=2):
+                        model_type = gr.Radio(
+                            choices=[("Original", "Original"), ("Original with Endframe", "Original with Endframe"), ("F1", "F1"), ("Video", "Video"), ("Video with Endframe", "Video with Endframe"), ("Video F1", "Video F1"), ("Grid", "XY Plot")],
+                            value="Original",
+                            label="Generation Type"
+                        )
+                        with gr.Group(visible=False) as xy_group:  # Default visibility: True
+                            xy_plot_axis_options = {
+                                # "type": [
+                                #     "dropdown(checkboxGroup), textbox or number", 
+                                #     "empty if textbox, dtype if number, [] if dropdown", 
+                                #     "standard values", 
+                                #     "True if multi axis - like prompt replace, False is only on one axis - like steps"
+                                # ],
+                                "Nothing": ["nothing", "", "", True],
+                                "Model type": ["dropdown", ["Original", "F1"], ["Original", "F1"], False],
+                                "End frame influence": ["number", "float", "0.05-0.95[3]", False],
+                                "Latent type": ["dropdown", ["Black", "White", "Noise", "Green Screen"], ["Black", "Noise"], False],
+                                "Prompt add": ["textbox", "", "", True],
+                                "Prompt replace": ["textbox", "", "", True],
+                                "Blend sections": ["number", "int", "3-7 [3]", False],
+                                "Steps": ["number", "int", "15-30 [3]", False],
+                                "Seed": ["number", "int", "1000-10000 [3]", False],
+                                "Use teacache": ["dropdown", [True, False], [True, False], False],
+                                "TeaCache steps": ["number", "int", "5-25 [3]", False],
+                                "TeaCache rel_l1_thresh": ["number", "float", "0.01-0.3 [3]", False],
+                                # "CFG": ["number", "float", "", False],
+                                "Distilled CFG Scale": ["number", "float", "5-15 [3]", False],
+                                # "RS": ["number", "float", "", False],
+                                # "Use weighted embeddings": ["dropdown", [True, False], [True, False], False],
+                            }
+                            text_to_base_keys = {
+                                "Model type": "model_type",
+                                "End frame influence": "end_frame_strength_original",
+                                "Latent type": "latent_type",
+                                "Prompt add": "prompt",
+                                "Prompt replace": "prompt",
+                                "Blend sections": "blend_sections",
+                                "Steps": "steps",
+                                "Seed": "seed",
+                                "Use teacache": "use_teacache",
+                                "TeaCache steps":"teacache_num_steps",
+                                "TeaCache rel_l1_thresh":"teacache_rel_l1_thresh",
+                                "Latent window size": "latent_window_size",
+                                # "CFG": "",
+                                "Distilled CFG Scale": "gs",
+                                # "RS": "",
+                                # "Use weighted embeddings": "",
+                            }
+
+                            def xy_plot_parse_input(text):
+                                text = text.strip()
+                                if ',' in text:
+                                    return [x.strip() for x in text.split(",")]
+                                match = re.match(r'^\s*(-?\d*\.?\d*)\s*-\s*(-?\d*\.?\d*)\s*\[\s*(\d+)\s*\]$', text)
+                                if match:
+                                    start, end, count = map(float, match.groups())
+                                    result = np.linspace(start, end, int(count))
+                                    if np.allclose(result, np.round(result)):
+                                        result = np.round(result).astype(int)
+                                    return result.tolist()
+                                return []
+                            def xy_plot_convert_loras_text(arrayT):
+                                lora_pattern = r"<lora:([^:>]+):([-+]?\d*\.?\d+)>"
+                                matches = re.findall(lora_pattern, arrayT["prompt"])
+                                arrayT["prompt"] = re.sub(lora_pattern, '', arrayT["prompt"]).strip()
+                                usedLoras = []
+                                weightLoras = [1 for _ in range(len(arrayT["lora_loaded_names"]))]
+                                for n, w in matches:
+                                    if n in arrayT["lora_loaded_names"] and n not in usedLoras:
+                                        usedLoras.append(n)
+                                        weightLoras[arrayT["lora_loaded_names"].index(n)] = float(w)
+                                    # print(n, w, v["lora_loaded_names"], arrayT["selected_loras"])
+                                arrayT["selected_loras"] = usedLoras
+                                arrayT["lora_values"] = weightLoras
+                                return arrayT
+                            def xy_plot_axis_change(updated_value_type):
+                                if xy_plot_axis_options[updated_value_type][0] == "textbox" or xy_plot_axis_options[updated_value_type][0] == "number":
+                                    return gr.update(visible=True, value=xy_plot_axis_options[updated_value_type][2]), gr.update(visible=False, value=[], choices=[])
+                                elif xy_plot_axis_options[updated_value_type][0] == "dropdown":
+                                    return gr.update(visible=False), gr.update(visible=True, value=xy_plot_axis_options[updated_value_type][2], choices=xy_plot_axis_options[updated_value_type][1])
+                                else:
+                                    return gr.update(visible=False), gr.update(visible=False, value=[], choices=[])
+                            def xy_plot_process(
+                                    model_type, input_image, end_frame_image_original, 
+                                    end_frame_strength_original, latent_type, 
+                                    prompt, blend_sections, steps, total_second_length, 
+                                    resolutionW, resolutionH, seed, randomize_seed, use_teacache, 
+                                    teacache_num_steps, teacache_rel_l1_thresh, latent_window_size, 
+                                    cfg, gs, rs, gpu_memory_preservation, mp4_crf, 
+                                    axis_x_switch, axis_x_value_text, axis_x_value_dropdown, 
+                                    axis_y_switch, axis_y_value_text, axis_y_value_dropdown, 
+                                    axis_z_switch, axis_z_value_text, axis_z_value_dropdown
+                                    ):
+                                # print(model_type, input_image, latent_type, 
+                                #     prompt, blend_sections, steps, total_second_length, 
+                                #     resolutionW, resolutionH, seed, randomize_seed, use_teacache, 
+                                #     latent_window_size, cfg, gs, rs, gpu_memory_preservation, 
+                                #     mp4_crf, 
+                                #     axis_x_switch, axis_x_value_text, axis_x_value_dropdown, 
+                                #     axis_y_switch, axis_y_value_text, axis_y_value_dropdown, 
+                                #     axis_z_switch, axis_z_value_text, axis_z_value_dropdown, sep=", ")
+                                if axis_x_switch == "Nothing" and axis_y_switch == "Nothing" and axis_z_switch == "Nothing":
+                                    return "Not selected any axis for plot", gr.update()
+                                if (axis_x_switch == "Nothing" or axis_y_switch == "Nothing") and axis_z_switch != "Nothing":
+                                    return "For using Z axis, first use X and Y axis", gr.update()
+                                if axis_x_switch == "Nothing" and axis_y_switch != "Nothing":
+                                    return "For using Y axis, first use X axis", gr.update()
+                                if xy_plot_axis_options[axis_x_switch][0] == "dropdown" and len(axis_x_value_dropdown) < 1:
+                                    return "No values for axis X", gr.update()
+                                if xy_plot_axis_options[axis_y_switch][0] == "dropdown" and len(axis_y_value_dropdown) < 1:
+                                    return "No values for axis Y", gr.update()
+                                if xy_plot_axis_options[axis_z_switch][0] == "dropdown" and len(axis_z_value_dropdown) < 1:
+                                    return "No values for axis Z", gr.update()
+                                if not xy_plot_axis_options[axis_x_switch][3]:
+                                    if axis_x_switch == axis_y_switch: 
+                                        return "Axis type on X and Y axis are same, you can't do that generation.<br>Multi axis supported only for \"Prompt add\" and \"Prompt replace\".", gr.update()
+                                    if axis_x_switch == axis_z_switch: 
+                                        return "Axis type on X and Z axis are same, you can't do that generation.<br>Multi axis supported only for \"Prompt add\" and \"Prompt replace\".", gr.update()
+                                if not xy_plot_axis_options[axis_y_switch][3]:
+                                    if axis_y_switch == axis_z_switch: 
+                                        return "Axis type on Y and Z axis are same, you can't do that generation.<br>Multi axis supported only for \"Prompt add\" and \"Prompt replace\".", gr.update()
+
+                                base_generator_vars = {
+                                    "model_type": model_type,
+                                    "input_image": input_image,
+                                    "input_video": None,
+                                    "end_frame_image_original": end_frame_image_original,
+                                    "end_frame_strength_original": end_frame_strength_original,
+                                    "prompt": prompt,
+                                    "n_prompt": "",
+                                    "seed": seed,
+                                    "total_second_length": total_second_length,
+                                    "latent_window_size": latent_window_size,
+                                    "steps": steps,
+                                    "cfg": cfg,
+                                    "gs": gs,
+                                    "rs": rs,
+                                    "gpu_memory_preservation": gpu_memory_preservation,
+                                    "use_teacache": use_teacache,
+                                    "teacache_num_steps": teacache_num_steps,
+                                    "teacache_rel_l1_thresh": teacache_rel_l1_thresh,
+                                    "mp4_crf": mp4_crf,
+                                    "randomize_seed_checked": False,
+                                    "save_metadata_checked": True,
+                                    "blend_sections": blend_sections,
+                                    "latent_type": latent_type,
+                                    "clean_up_videos": True, 
+                                    "selected_loras": [],
+                                    "resolutionW": resolutionW,
+                                    "resolutionH": resolutionH,
+                                    "lora_loaded_names": lora_names,
+                                    "lora_values": []
+                                }
+
+                                def xy_plot_convert_values(type, value_textbox, value_dropdown):
+                                    retVal = []
+                                    if type[0] == "dropdown":
+                                        retVal = value_dropdown
+                                    elif type[0] == "textbox":
+                                        retVal = xy_plot_parse_input(value_textbox)
+                                    elif type[0] == "number":
+                                        if type[1] == "int":
+                                            retVal = [int(float(x)) for x in xy_plot_parse_input(value_textbox)]
+                                        else:
+                                            retVal = [float(x) for x in xy_plot_parse_input(value_textbox)]
+                                    return retVal
+                                prompt_replace_initial_values = {}
+                                all_axis_values = {
+                                    axis_x_switch+" -> X": xy_plot_convert_values(xy_plot_axis_options[axis_x_switch], axis_x_value_text, axis_x_value_dropdown)
+                                }
+                                if axis_x_switch == "Prompt replace":
+                                    prompt_replace_initial_values["X"] = all_axis_values[axis_x_switch+" -> X"][0]
+                                    if prompt_replace_initial_values["X"] not in base_generator_vars["prompt"]:
+                                        return "Prompt for replacing in X axis not present in generation prompt", gr.update()
+                                if axis_y_switch != "Nothing":
+                                    all_axis_values[axis_y_switch+" -> Y"] = xy_plot_convert_values(xy_plot_axis_options[axis_y_switch], axis_y_value_text, axis_y_value_dropdown)
+                                    if axis_y_switch == "Prompt replace":
+                                        prompt_replace_initial_values["Y"] = all_axis_values[axis_y_switch+" -> Y"][0]
+                                        if prompt_replace_initial_values["Y"] not in base_generator_vars["prompt"]:
+                                            return "Prompt for replacing in Y axis not present in generation prompt", gr.update()
+                                if axis_z_switch != "Nothing":
+                                    all_axis_values[axis_z_switch+" -> Z"] = xy_plot_convert_values(xy_plot_axis_options[axis_z_switch], axis_z_value_text, axis_z_value_dropdown)
+                                    if axis_z_switch == "Prompt replace":
+                                        prompt_replace_initial_values["Z"] = all_axis_values[axis_z_switch+" -> Z"][0]
+                                        if prompt_replace_initial_values["Z"] not in base_generator_vars["prompt"]:
+                                            return "Prompt for replacing in Z axis not present in generation prompt", gr.update()
+
+                                active_axes = list(all_axis_values.keys())
+                                value_lists = [all_axis_values[axis] for axis in active_axes]
+                                output_generator_vars = []
+
+                                combintion_plot = itertools.product(*value_lists)
+                                for combo in combintion_plot:
+                                    vars_copy = base_generator_vars.copy()
+                                    for axis, value in zip(active_axes, combo):
+                                        splitted_axis_name = axis.split(" -> ")
+                                        if splitted_axis_name[0] == "Prompt add":
+                                            vars_copy[text_to_base_keys[splitted_axis_name[0]]] = vars_copy[text_to_base_keys[splitted_axis_name[0]]] + " " + str(value)
+                                        elif splitted_axis_name[0] == "Prompt replace":
+                                            orig_copy_prompt_text = vars_copy[text_to_base_keys[splitted_axis_name[0]]]
+                                            vars_copy[text_to_base_keys[splitted_axis_name[0]]] = orig_copy_prompt_text.replace(prompt_replace_initial_values[splitted_axis_name[1]], str(value))
+                                        else:
+                                            vars_copy[text_to_base_keys[splitted_axis_name[0]]] = value
+                                        vars_copy[splitted_axis_name[1]+"_axis_on_plot"] = str(value)
+                                    output_generator_vars.append(xy_plot_convert_loras_text(vars_copy))
+                                # print("----- BEFORE GENERATED VIDS VARS START -----")
+                                # for v in output_generator_vars:
+                                #     print(v)
+                                # print("------ BEFORE GENERATED VIDS VARS END ------")
+
+                                for i, v in enumerate(output_generator_vars):
+                                    xy_plot_new_job = process_with_queue_update(
+                                                v["model_type"], v["input_image"], v["input_video"], v["end_frame_image_original"], 
+                                                v["end_frame_strength_original"], v["prompt"], v["n_prompt"],
+                                                v["seed"], v["total_second_length"], v["latent_window_size"], v["steps"],
+                                                v["cfg"], v["gs"], v["rs"], v["gpu_memory_preservation"],
+                                                v["use_teacache"], v["teacache_num_steps"], v["teacache_rel_l1_thresh"], v["mp4_crf"], v["randomize_seed_checked"], False,
+                                                v["blend_sections"], v["latent_type"], v["clean_up_videos"], v["selected_loras"],
+                                                v["resolutionW"], v["resolutionH"], v["lora_loaded_names"], v["lora_values"]
+                                            )
+                                    output_generator_vars[i]["job_id"] = xy_plot_new_job[1]
+                                # blah...
+                                while True:
+                                    xy_plot_ended_jobs = 0
+                                    # outVrS = []
+                                    for i, gen in enumerate(output_generator_vars):
+                                        job = job_queue.get_job(gen["job_id"])
+                                        if job.result != None and job.status == JobStatus.COMPLETED:
+                                            output_generator_vars[i]["result"] = job.result
+                                            xy_plot_ended_jobs += 1
+                                        # outVrS.append([gen["job_id"], job.result, job.status])
+                                    # print("Waiting")
+                                    # for ktv in outVrS:
+                                        # print(ktv)
+                                    if xy_plot_ended_jobs == len(output_generator_vars):
+                                        print("All jobs for XY plot done")
+                                        break
+                                    time.sleep(5)
+                                # print("----- GENERATED VIDS VARS START -----")
+                                # for v in output_generator_vars:
+                                #     print(v)
+                                # print("------ GENERATED VIDS VARS END ------")
+
+                                # -------------------------- connect with settings --------------------------
+                                # Ensure settings is available in this scope or passed in.
+                                # Assuming 'settings' object is available from create_interface's scope.
+                                output_dir_setting = settings.get("output_dir", "outputs")
+                                mp4_crf_setting = settings.get("mp4_crf", 16) # Default CRF if not in settings
+                                # -------------------------- connect with settings --------------------------
+
+                                font_path = None
+                                common_font_names = ["DejaVuSans-Bold.ttf", "arial.ttf", "LiberationSans-Bold.ttf"]
+                                for fp_name in common_font_names:
+                                    try:
+                                        ImageFont.truetype(fp_name, 10) # Try loading with a small size
+                                        font_path = fp_name
+                                        print(f"XY Plot: Using font '{font_path}' for labels.")
+                                        break
+                                    except OSError:
+                                        pass # Font not found, try next
+                                
+                                if not font_path:
+                                    print("XY Plot Warning: Could not find DejaVuSans-Bold, Arial, or LiberationSans-Bold. Text labels might use a basic Pillow font or not render optimally.")
+                                    # Pillow might use a default bitmap font if path is invalid.
+
+                                timestamp_generation = generate_timestamp()
+                                output_path = os.path.join(output_dir_setting, f"{timestamp_generation}_grid_XY.mp4")
+                                
+                                has_y_axis = any('Y_axis_on_plot' in v for v in output_generator_vars)
+
+                                x_labels_unique = []
+                                y_labels_unique = []
+                                video_grid_data = {}
+
+                                for item in output_generator_vars:
+                                    x_val = str(item['X_axis_on_plot'])
+                                    y_val = str(item.get('Y_axis_on_plot', 'single_row'))
+                                    if x_val not in x_labels_unique:
+                                        x_labels_unique.append(x_val)
+                                    if y_val not in y_labels_unique:
+                                        y_labels_unique.append(y_val)
+                                    video_grid_data[(y_val, x_val)] = item['result']
+
+                                if not output_generator_vars or not video_grid_data:
+                                    return "No videos generated for XY plot.", gr.update(visible=False)
+
+                                first_video_path = next(iter(video_grid_data.values()), None)
+                                if not first_video_path or not os.path.exists(first_video_path):
+                                    return f"First video for grid base parameters not found: {first_video_path}", gr.update(visible=False)
+
+                                default_fps = 10 # Fallback FPS
+                                frame_height, frame_width = resolutionH, resolutionW # Use UI resolution as fallback
+                                try:
+                                    with imageio.get_reader(first_video_path, 'ffmpeg') as reader:
+                                        meta_data = reader.get_meta_data()
+                                        fps = meta_data.get('fps', default_fps)
+                                        if reader.count_frames() > 0 : # Check if count_frames is valid
+                                            first_frame_shape = reader.get_data(0).shape
+                                            frame_height, frame_width = first_frame_shape[0], first_frame_shape[1]
+                                        else: # Fallback if count_frames is 0 or not available
+                                            print(f"Warning: Could not get frame dimensions from {first_video_path}, using UI resolution {frame_width}x{frame_height}")
+
+                                except Exception as e:
+                                    print(f"XY Plot Error: Could not read first video {first_video_path} for metadata: {e}. Using UI defaults.")
+                                    fps = default_fps
+
+
+                                num_cols = len(x_labels_unique)
+                                num_rows = len(y_labels_unique)
+                                if num_rows == 1 and y_labels_unique[0] == 'single_row':
+                                    has_y_axis = False
+
+                                video_readers = {}
+                                min_total_frames = float('inf')
+                                video_paths_for_readers = {}
+
+                                for y_label_val in y_labels_unique:
+                                    for x_label_val in x_labels_unique:
+                                        path = video_grid_data.get((y_label_val, x_label_val))
+                                        video_paths_for_readers[(y_label_val, x_label_val)] = path # Store for deferred opening
+
+                                # Determine min_total_frames by checking all videos first
+                                for (y_label_val, x_label_val), path in video_paths_for_readers.items():
+                                    if not path or not os.path.exists(path):
+                                        print(f"XY Plot Warning: Missing video for X={x_label_val}, Y={y_label_val}. Will use black frames.")
+                                        # Assume it contributes 0 frames to min_total_frames effectively, or handle later
+                                        continue
+                                    try:
+                                        with imageio.get_reader(path, 'ffmpeg') as r:
+                                            n_frames = r.count_frames()
+                                            if n_frames == float('inf') or n_frames == 0: # Handle streaming or unknown length
+                                                duration = r.get_meta_data().get('duration')
+                                                if duration: n_frames = int(duration * fps)
+                                                else: n_frames = int(total_second_length * fps) # Fallback to UI length
+                                            if n_frames < min_total_frames:
+                                                min_total_frames = n_frames
+                                    except Exception as e:
+                                        print(f"XY Plot Error: Could not get frame count for {path}: {e}")
+                                
+                                if min_total_frames == float('inf') or min_total_frames == 0:
+                                    min_total_frames = int(total_second_length * fps) # Fallback if no video had countable frames
+                                    print(f"XY Plot Warning: Could not determine minimum frame count. Defaulting to {min_total_frames} based on UI video length.")
+                                min_total_frames = int(min_total_frames)
+
+
+                                font_size = 20 # Increased font size
+                                text_color = (255, 255, 255)
+                                box_color = (0, 0, 0, 180) # Slightly more opaque box
+                                pil_font = None
+                                if font_path: # font_path is the name found earlier e.g. "arial.ttf"
+                                    try:
+                                        pil_font = ImageFont.truetype(font_path, font_size)
+                                    except Exception as e:
+                                        print(f"XY Plot Warning: Error loading font '{font_path}' with Pillow: {e}. Text may not render well.")
+                                if not pil_font: # Fallback if specific font failed or wasn't found
+                                    try: pil_font = ImageFont.load_default() # Pillow's built-in basic font
+                                    except: pass # Should not fail, but just in case
+                                    print("XY Plot Warning: Using Pillow's default bitmap font for labels.")
+
+
+                                def draw_text_on_frame(numpy_frame_array, text_str, is_x_label):
+                                    if not pil_font or not text_str: return numpy_frame_array
+                                    img_pil = Image.fromarray(numpy_frame_array)
+                                    draw = ImageDraw.Draw(img_pil, "RGBA")
+                                    
+                                    try:
+                                        text_bbox = draw.textbbox((0,0), text_str, font=pil_font)
+                                        text_w, text_h = text_bbox[2] - text_bbox[0], text_bbox[3] - text_bbox[1]
+                                    except Exception as e:
+                                        print(f"XY Plot Warning: Could not get text dimensions for '{text_str}': {e}")
+                                        return numpy_frame_array
+
+                                    padding = 5
+                                    if is_x_label: # Top-center for X labels
+                                        x = (img_pil.width - text_w) // 2
+                                        y = padding - text_bbox[1] # Adjust for precise vertical alignment from bbox
+                                        rect_coords = [x - padding, padding, x + text_w + padding, padding + text_h + padding]
+                                    else: # Center-left for Y labels
+                                        x = padding
+                                        y = (img_pil.height - text_h) // 2 - text_bbox[1] # Adjust for precise vertical alignment
+                                        rect_coords = [padding, (img_pil.height - text_h) // 2 - padding, padding + text_w + padding, (img_pil.height + text_h) // 2 + padding]
+                                    
+                                    draw.rectangle(rect_coords, fill=box_color)
+                                    draw.text((x, y), text_str, font=pil_font, fill=text_color)
+                                    return np.array(img_pil.convert("RGB"))
+
+                                black_frame_template = np.zeros((frame_height, frame_width, 3), dtype=np.uint8)
+
+                                try:
+                                    with imageio.get_writer(output_path, 'ffmpeg', fps=fps, quality=1, macro_block_size=1) as writer: # Set quality to 1 (highest for imageio-ffmpeg)
+                                        for frame_num in range(min_total_frames):
+                                            grid_row_strips = []
+                                            for y_idx, y_label_val in enumerate(y_labels_unique):
+                                                current_row_frames = []
+                                                for x_idx, x_label_val in enumerate(x_labels_unique):
+                                                    reader_key = (y_label_val, x_label_val)
+                                                    current_frame = None
+                                                    
+                                                    if reader_key not in video_readers: # Open reader on demand
+                                                        path_to_open = video_paths_for_readers.get(reader_key)
+                                                        if path_to_open and os.path.exists(path_to_open):
+                                                            try:
+                                                                video_readers[reader_key] = imageio.get_reader(path_to_open, 'ffmpeg')
+                                                            except Exception as e:
+                                                                print(f"XY Plot Error: Failed to open reader for {path_to_open}: {e}")
+                                                                video_readers[reader_key] = None # Mark as failed
+                                                        else:
+                                                            video_readers[reader_key] = None # No path or not exists
+
+                                                    active_reader = video_readers.get(reader_key)
+                                                    if active_reader:
+                                                        try:
+                                                            current_frame = active_reader.get_data(frame_num)
+                                                            # Ensure frame is correct shape/type
+                                                            if current_frame.shape[0] != frame_height or current_frame.shape[1] != frame_width:
+                                                                # Basic resize if needed, though ideally all inputs are consistent
+                                                                pil_img_temp = Image.fromarray(current_frame).resize((frame_width, frame_height))
+                                                                current_frame = np.array(pil_img_temp)
+                                                            if current_frame.dtype != np.uint8:
+                                                                current_frame = current_frame.astype(np.uint8)
+
+                                                        except IndexError: # Frame out of bounds for this specific video
+                                                            current_frame = black_frame_template.copy()
+                                                        except Exception as e:
+                                                            print(f"XY Plot Error: Reading frame {frame_num} from video for X={x_label_val}, Y={y_label_val}: {e}")
+                                                            current_frame = black_frame_template.copy()
+                                                    else: # Reader failed or no video
+                                                        current_frame = black_frame_template.copy()
+
+                                                    # Apply labels
+                                                    if y_idx == 0: # Top row videos get X-axis labels
+                                                        current_frame = draw_text_on_frame(current_frame, x_label_val, is_x_label=True)
+                                                    if x_idx == 0 and has_y_axis: # First column videos get Y-axis labels
+                                                        current_frame = draw_text_on_frame(current_frame, y_label_val, is_x_label=False)
+                                                    
+                                                    current_row_frames.append(current_frame)
+                                                
+                                                if current_row_frames:
+                                                    grid_row_strips.append(np.hstack(current_row_frames))
+                                            
+                                            if grid_row_strips:
+                                                final_frame_for_video = np.vstack(grid_row_strips)
+                                                writer.append_data(final_frame_for_video)
+                                            
+                                            if frame_num % int(fps * 5) == 0: # Log every 5 seconds of video
+                                                 print(f"XY Plot Grid: Assembled frame {frame_num + 1}/{min_total_frames}")
+                                
+                                except Exception as e:
+                                    import traceback
+                                    tb_str = traceback.format_exc()
+                                    err_msg = f"XY Plot Error: Failed during imageio grid creation: {e}\nTraceback:\n{tb_str}"
+                                    print(err_msg)
+                                    return err_msg, gr.update(visible=False)
+                                finally:
+                                    for r in video_readers.values():
+                                        if r and hasattr(r, 'close'):
+                                            r.close()
+                                
+                                print(f"XY Plot grid video successfully saved to: {output_path}")
+                                return "", gr.update(value=output_path, visible=True)
+
+                            with gr.Row():
+                                xy_plot_model_type = gr.Radio(
+                                    ["Original", "F1"], 
+                                    label="Model Type", 
+                                    value="F1",
+                                    info="Select which model to use for generation"
+                                )
+                            with gr.Group():
+                                with gr.Row():
+                                    with gr.Column(scale=1):
+                                        xy_plot_input_image = gr.Image(
+                                            sources='upload',
+                                            type="numpy",
+                                            label="Image (optional)",
+                                            height=420,
+                                            image_mode="RGB",
+                                            elem_classes="contain-image"
+                                        )
+                                    with gr.Column(scale=1):
+                                        xy_plot_end_frame_image_original = gr.Image(
+                                            sources='upload',
+                                            type="numpy",
+                                            label="End Frame (Optional)", 
+                                            height=420, 
+                                            elem_classes="contain-image",
+                                            image_mode="RGB",
+                                            show_download_button=False,
+                                            show_label=True,
+                                            container=True
+                                        )
+                                with gr.Group():
+                                    xy_plot_end_frame_strength_original = gr.Slider(
+                                        label="End Frame Influence",
+                                        minimum=0.05,
+                                        maximum=1.0,
+                                        value=1.0,
+                                        step=0.05,
+                                        info="Controls how strongly the end frame guides the generation. 1.0 is full influence."
+                                    )
+                            with gr.Accordion("Latent Image Options", open=False):
+                                xy_plot_latent_type = gr.Dropdown(
+                                    ["Black", "White", "Noise", "Green Screen"], 
+                                    label="Latent Image", 
+                                    value="Black", 
+                                    info="Used as a starting point if no image is provided"
+                                )
+                            xy_plot_prompt = gr.Textbox(label="Prompt", value=default_prompt)
+                            with gr.Accordion("Prompt Parameters", open=False):
+                                xy_plot_blend_sections = gr.Slider(
+                                    minimum=0, maximum=10, value=4, step=1,
+                                    label="Number of sections to blend between prompts"
+                                )
+                            with gr.Accordion("Generation Parameters", open=True):
+                                with gr.Row():
+                                    xy_plot_steps = gr.Slider(label="Steps", minimum=1, maximum=100, value=5, step=1)
+                                    xy_plot_total_second_length = gr.Slider(label="Video Length (Seconds)", minimum=0.1, maximum=120, value=1, step=0.1)
+                                with gr.Group():
+                                    with gr.Row("Resolution"):
+                                        xy_plot_resolutionW = gr.Slider(
+                                            label="Width", minimum=128, maximum=768, value=128, step=32, 
+                                            info="Nearest valid width will be used."
+                                        )
+                                        xy_plot_resolutionH = gr.Slider(
+                                            label="Height", minimum=128, maximum=768, value=128, step=32, 
+                                            info="Nearest valid height will be used."
+                                        )
+                                    xy_plot_resolution_text = gr.Markdown(value="<div style='text-align:right; padding:5px 15px 5px 5px;'>Selected bucket for resolution: 128 x 128</div>", label="", show_label=False)
+                                def xy_plot_on_input_image_change(img):
+                                    if img is not None:
+                                        return gr.update(info="Nearest valid bucket size will be used. Height will be adjusted automatically."), gr.update(visible=False)
+                                    else:
+                                        return gr.update(info="Nearest valid width will be used."), gr.update(visible=True)
+                                xy_plot_input_image.change(fn=xy_plot_on_input_image_change, inputs=[xy_plot_input_image], outputs=[xy_plot_resolutionW, xy_plot_resolutionH])
+                                def xy_plot_on_resolution_change(img, resolutionW, resolutionH):
+                                    out_bucket_resH, out_bucket_resW = [128, 128]
+                                    if img is not None:
+                                        H, W, _ = img.shape
+                                        out_bucket_resH, out_bucket_resW = find_nearest_bucket(H, W, resolution=resolutionW)
+                                    else:
+                                        out_bucket_resH, out_bucket_resW = find_nearest_bucket(resolutionH, resolutionW, (resolutionW+resolutionH)/2) # if resolutionW > resolutionH else resolutionH
+                                    return gr.update(value=f"<div style='text-align:right; padding:5px 15px 5px 5px;'>Selected bucket for resolution: {out_bucket_resW} x {out_bucket_resH}</div>")
+                                xy_plot_resolutionW.change(fn=xy_plot_on_resolution_change, inputs=[xy_plot_input_image, xy_plot_resolutionW, xy_plot_resolutionH], outputs=[xy_plot_resolution_text], show_progress="hidden")
+                                xy_plot_resolutionH.change(fn=xy_plot_on_resolution_change, inputs=[xy_plot_input_image, xy_plot_resolutionW, xy_plot_resolutionH], outputs=[xy_plot_resolution_text], show_progress="hidden")
+                                with gr.Row():
+                                    xy_plot_seed = gr.Number(label="Seed", value=31337, precision=0)
+                                    xy_plot_randomize_seed = gr.Checkbox(label="Randomize", value=False, info="Generate a new random seed for each job")
+                            with gr.Accordion("Advanced Parameters", open=False):
+                                with gr.Row("TeaCache"):
+                                    xy_plot_use_teacache = gr.Checkbox(label='Use TeaCache', value=True, info='Faster speed, but often makes hands and fingers slightly worse.')
+                                    xy_plot_teacache_num_steps = gr.Slider(label="TeaCache steps", minimum=1, maximum=50, step=1, value=25, visible=True, info='How many intermediate sections to keep in the cache')
+                                    xy_plot_teacache_rel_l1_thresh = gr.Slider(label="TeaCache rel_l1_thresh", minimum=0.01, maximum=1.0, step=0.01, value=0.15, visible=True, info='Relative L1 Threshold')
+                                    xy_plot_use_teacache.change(lambda enabled: (gr.update(visible=enabled), gr.update(visible=enabled)), inputs=xy_plot_use_teacache, outputs=[xy_plot_teacache_num_steps, xy_plot_teacache_rel_l1_thresh])
+
+                                xy_plot_latent_window_size = gr.Slider(label="Latent Window Size", minimum=1, maximum=33, value=9, step=1, visible=True, info='Change at your own risk, very experimental')  # Should not change
+                                xy_plot_cfg = gr.Slider(label="CFG Scale", minimum=1.0, maximum=32.0, value=1.0, step=0.01, visible=False)  # Should not change
+                                xy_plot_gs = gr.Slider(label="Distilled CFG Scale", minimum=1.0, maximum=32.0, value=10.0, step=0.01)
+                                xy_plot_rs = gr.Slider(label="CFG Re-Scale", minimum=0.0, maximum=1.0, value=0.0, step=0.01, visible=False)  # Should not change
+                                xy_plot_gpu_memory_preservation = gr.Slider(label="GPU Inference Preserved Memory (GB) (larger means slower)", minimum=1, maximum=128, value=6, step=0.1, info="Set this number to a larger value if you encounter OOM. Larger value causes slower speed.")
+                            with gr.Accordion("Output Parameters", open=False):
+                                xy_plot_mp4_crf = gr.Slider(label="MP4 Compression", minimum=0, maximum=100, value=16, step=1, info="Lower means better quality. 0 is uncompressed. Change to 16 if you get black outputs. ")
+                            with gr.Accordion("Plot Parameters", open=True):
+                                def xy_plot_axis_change(updated_value_type):
+                                    if xy_plot_axis_options[updated_value_type][0] == "textbox" or xy_plot_axis_options[updated_value_type][0] == "number":
+                                        return gr.update(visible=True, value=xy_plot_axis_options[updated_value_type][2]), gr.update(visible=False, value=[], choices=[])
+                                    elif xy_plot_axis_options[updated_value_type][0] == "dropdown":
+                                        return gr.update(visible=False), gr.update(visible=True, value=xy_plot_axis_options[updated_value_type][2], choices=xy_plot_axis_options[updated_value_type][1])
+                                    else:
+                                        return gr.update(visible=False), gr.update(visible=False, value=[], choices=[])
+                                with gr.Row():
+                                    xy_plot_axis_x_switch = gr.Dropdown(label="X axis type for plotting", choices=list(xy_plot_axis_options.keys()))
+                                    xy_plot_axis_x_value_text = gr.Textbox(label="X axis comma separated text", visible=False)
+                                    xy_plot_axis_x_value_dropdown = gr.CheckboxGroup(label="X axis values", visible=False) #, multiselect=True)
+                                    xy_plot_axis_x_switch.change(fn=xy_plot_axis_change, inputs=[xy_plot_axis_x_switch], outputs=[xy_plot_axis_x_value_text, xy_plot_axis_x_value_dropdown])
+                                with gr.Row():
+                                    xy_plot_axis_y_switch = gr.Dropdown(label="Y axis type for plotting", choices=list(xy_plot_axis_options.keys()))
+                                    xy_plot_axis_y_value_text = gr.Textbox(label="Y axis comma separated text", visible=False)
+                                    xy_plot_axis_y_value_dropdown = gr.CheckboxGroup(label="Y axis values", visible=False) #, multiselect=True)
+                                    xy_plot_axis_y_switch.change(fn=xy_plot_axis_change, inputs=[xy_plot_axis_y_switch], outputs=[xy_plot_axis_y_value_text, xy_plot_axis_y_value_dropdown])
+                                with gr.Row(visible=False): # not implemented Z axis
+                                    xy_plot_axis_z_switch = gr.Dropdown(label="Z axis type for plotting", choices=list(xy_plot_axis_options.keys()))
+                                    xy_plot_axis_z_value_text = gr.Textbox(label="Z axis comma separated text", visible=False)
+                                    xy_plot_axis_z_value_dropdown = gr.CheckboxGroup(label="Z axis values", visible=False) #, multiselect=True)
+                                    xy_plot_axis_z_switch.change(fn=xy_plot_axis_change, inputs=[xy_plot_axis_z_switch], outputs=[xy_plot_axis_z_value_text, xy_plot_axis_z_value_dropdown])
+
+                            # xy_plot_result_video = gr.Video(label="Finished Frames", autoplay=True, show_share_button=False, height=256, loop=True)
+                            xy_plot_status = gr.HTML("")
+                            xy_plot_output = gr.Video(autoplay=True, loop=True, sources=[], height=256, visible=False) # or Gallery, but return need value=[paths] instead of value=video
+                        with gr.Group(visible=True) as standard_generation_group:    # Default visibility: True because "Original" model is not "Video"
+                            with gr.Group(visible=True) as image_input_group: # This group now only contains the start frame image
+                                with gr.Row():
+                                    with gr.Column(scale=1): # Start Frame Image Column
+                                        input_image = gr.Image(
+                                            sources='upload',
+                                            type="numpy",
+                                            label="Start Frame (optional)",
+                                            elem_classes="contain-image",
+                                            image_mode="RGB",
+                                            show_download_button=False,
+                                            show_label=True, # Keep label for clarity
+                                            container=True
+                                        )
+                            
+                            with gr.Group(visible=False) as video_input_group:
+                                input_video = gr.Video(
+                                    sources='upload',
+                                    label="Video Input",
+                                    height=420,
+                                    show_label=True
+                                )
+                                combine_with_source = gr.Checkbox(
+                                    label="Combine with source video",
+                                    value=True,
+                                    info="If checked, the source video will be combined with the generated video",
+                                    interactive=True
+                                )
+                                num_cleaned_frames = gr.Slider(label="Number of Context Frames (Adherence to Video)", minimum=2, maximum=10, value=5, step=1, interactive=True, info="Expensive. Retain more video details. Reduce if memory issues or motion too restricted (jumpcut, ignoring prompt, still).")
+
+                            
+                            # End Frame Image Input
+                            # Initial visibility is False, controlled by update_input_visibility
+                            with gr.Column(scale=1, visible=False) as end_frame_group_original:
+                                end_frame_image_original = gr.Image(
+                                    sources='upload',
+                                    type="numpy",
+                                    label="End Frame (Optional)", 
+                                    elem_classes="contain-image",
+                                    image_mode="RGB",
+                                    show_download_button=False,
+                                    show_label=True,
+                                    container=True
+                                )
+                            
+                            # End Frame Influence slider
+                            # Initial visibility is False, controlled by update_input_visibility
+                            with gr.Group(visible=False) as end_frame_slider_group:
+                                end_frame_strength_original = gr.Slider(
+                                    label="End Frame Influence",
+                                    minimum=0.05,
+                                    maximum=1.0,
+                                    value=1.0,
+                                    step=0.05,
+                                    info="Controls how strongly the end frame guides the generation. 1.0 is full influence."
+                                )
+
+                            with gr.Accordion("Latent Image Options", open=False):
+                                latent_type = gr.Dropdown(
+                                    ["Black", "White", "Noise", "Green Screen"], label="Latent Image", value="Black", info="Used as a starting point if no image is provided"
+                                )
+
+                            prompt = gr.Textbox(label="Prompt", value=default_prompt)
+
+                            with gr.Accordion("Prompt Parameters", open=False):
+                                n_prompt = gr.Textbox(label="Negative Prompt", value="", visible=True)  # Make visible for both models
+
+                                blend_sections = gr.Slider(
+                                    minimum=0, maximum=10, value=4, step=1,
+                                    label="Number of sections to blend between prompts"
+                                )
+                            with gr.Accordion("Generation Parameters", open=True):
+                                with gr.Accordion("Presets", open=False):
+                                    with gr.Row():
+                                        preset_dropdown = gr.Dropdown(label="Select Preset", choices=[], interactive=True)
+                                        load_preset_button = gr.Button("Load")
+                                        delete_preset_button = gr.Button("Delete")
+                                    with gr.Row():
+                                        preset_name_textbox = gr.Textbox(label="Preset Name", placeholder="Enter a name for your preset")
+                                        save_preset_button = gr.Button("Save")
+                                with gr.Row():
+                                    steps = gr.Slider(label="Steps", minimum=1, maximum=100, value=25, step=1)
+                                    total_second_length = gr.Slider(label="Video Length (Seconds)", minimum=1, maximum=120, value=6, step=0.1)
+                                with gr.Group():
+                                    with gr.Row("Resolution"):
+                                        resolutionW = gr.Slider(
+                                            label="Width", minimum=128, maximum=768, value=640, step=32, 
+                                            info="Nearest valid width will be used."
+                                        )
+                                        resolutionH = gr.Slider(
+                                            label="Height", minimum=128, maximum=768, value=640, step=32, 
+                                            info="Nearest valid height will be used."
+                                        )
+                                    resolution_text = gr.Markdown(value="<div style='text-align:right; padding:5px 15px 5px 5px;'>Selected bucket for resolution: 640 x 640</div>", label="", show_label=False)
+                                def on_input_image_change(img):
+                                    if img is not None:
+                                        return gr.update(info="Nearest valid bucket size will be used. Height will be adjusted automatically."), gr.update(visible=False)
+                                    else:
+                                        return gr.update(info="Nearest valid width will be used."), gr.update(visible=True)
+                                input_image.change(fn=on_input_image_change, inputs=[input_image], outputs=[resolutionW, resolutionH])
+                                def on_resolution_change(img, resolutionW, resolutionH):
+                                    out_bucket_resH, out_bucket_resW = [640, 640]
+                                    if img is not None:
+                                        H, W, _ = img.shape
+                                        out_bucket_resH, out_bucket_resW = find_nearest_bucket(H, W, resolution=resolutionW)
+                                    else:
+                                        out_bucket_resH, out_bucket_resW = find_nearest_bucket(resolutionH, resolutionW, (resolutionW+resolutionH)/2) # if resolutionW > resolutionH else resolutionH
+                                    return gr.update(value=f"<div style='text-align:right; padding:5px 15px 5px 5px;'>Selected bucket for resolution: {out_bucket_resW} x {out_bucket_resH}</div>")
+                                resolutionW.change(fn=on_resolution_change, inputs=[input_image, resolutionW, resolutionH], outputs=[resolution_text], show_progress="hidden")
+                                resolutionH.change(fn=on_resolution_change, inputs=[input_image, resolutionW, resolutionH], outputs=[resolution_text], show_progress="hidden")
+                                with gr.Row("LoRAs"):
+                                    lora_selector = gr.Dropdown(
+                                        choices=lora_names,
+                                        label="Select LoRAs to Load",
+                                        multiselect=True,
+                                        value=[],
+                                        info="Select one or more LoRAs to use for this job"
+                                    )
+                                    lora_names_states = gr.State(lora_names)
+                                    lora_sliders = {}
+                                    for lora in lora_names:
+                                        lora_sliders[lora] = gr.Slider(
+                                            minimum=0.0, maximum=2.0, value=1.0, step=0.01,
+                                            label=f"{lora} Weight", visible=False, interactive=True
+                                        )
+
+                                with gr.Row("Metadata"):
+                                    json_upload = gr.File(
+                                        label="Upload Metadata JSON (optional)",
+                                        file_types=[".json"],
+                                        type="filepath",
+                                        height=100,
+                                    )
+                                with gr.Row("TeaCache"):
+                                    use_teacache = gr.Checkbox(label='Use TeaCache', value=True, info='Faster speed, but often makes hands and fingers slightly worse.')
+                                    teacache_num_steps = gr.Slider(label="TeaCache steps", minimum=1, maximum=50, step=1, value=25, visible=True, info='How many intermediate sections to keep in the cache')
+                                    teacache_rel_l1_thresh = gr.Slider(label="TeaCache rel_l1_thresh", minimum=0.01, maximum=1.0, step=0.01, value=0.15, visible=True, info='Relative L1 Threshold')
+                                    use_teacache.change(lambda enabled: (gr.update(visible=enabled), gr.update(visible=enabled)), inputs=use_teacache, outputs=[teacache_num_steps, teacache_rel_l1_thresh])
+
+                                with gr.Row():
+                                    seed = gr.Number(label="Seed", value=2500, precision=0)
+                                    randomize_seed = gr.Checkbox(label="Randomize", value=True, info="Generate a new random seed for each job")
+
+                            with gr.Accordion("Advanced Parameters", open=False):
+                                latent_window_size = gr.Slider(label="Latent Window Size", minimum=1, maximum=33, value=9, step=1, visible=True, info='Change at your own risk, very experimental')  # Should not change
+                                cfg = gr.Slider(label="CFG Scale", minimum=1.0, maximum=32.0, value=1.0, step=0.01, visible=False)  # Should not change
+                                gs = gr.Slider(label="Distilled CFG Scale", minimum=1.0, maximum=32.0, value=10.0, step=0.01)
+                                rs = gr.Slider(label="CFG Re-Scale", minimum=0.0, maximum=1.0, value=0.0, step=0.01, visible=False)  # Should not change
+
+                    with gr.Column():
+                        preview_image = gr.Image(
+                            label="Next Latents", 
+                            height=150, 
+                            visible=True, 
+                            type="numpy", 
+                            interactive=False,
+                            elem_classes="contain-image",
+                            image_mode="RGB"
+                        )
+                        result_video = gr.Video(label="Finished Frames", autoplay=True, show_share_button=False, height=256, loop=True)
+                        progress_desc = gr.Markdown('', elem_classes='no-generating-animation')
+                        progress_bar = gr.HTML('', elem_classes='no-generating-animation')
+                        with gr.Row():
+                            current_job_id = gr.Textbox(label="Current Job ID", value="", visible=True, interactive=True)
+                            start_button = gr.Button(value="Add to Queue", variant="primary", elem_id="toolbar-add-to-queue-btn")
+                            xy_plot_process_btn = gr.Button("Submit", visible=False)
+                            video_input_required_message = gr.Markdown(
+                                "<p style='color: red; text-align: center;'>Input video required</p>", visible=False
+                            )
+                            end_button = gr.Button(value="Cancel Current Job", interactive=True, visible=False)
+
+           
+
+            with gr.Tab("Queue"):
+                with gr.Row():
+                    with gr.Column():
+                        with gr.Row() as queue_controls_row:
+                            refresh_button = gr.Button("Refresh Queue")
+                            clear_queue_button = gr.Button("Cancel Queue", variant="stop")
+                            clear_complete_button = gr.Button("Clear Complete", variant="secondary")
+                            load_queue_button = gr.Button("Load Queue")
+                            queue_export_button = gr.Button("Export Queue")
+                            import_queue_file = gr.File(
+                                label="Import Queue",
+                                file_types=[".json", ".zip"],
+                                type="filepath",
+                                visible=True,
+                                elem_classes="short-import-box"
+                            )
+                        
+                        with gr.Row(visible=False) as confirm_cancel_row:
+                            gr.Markdown("### Are you sure you want to cancel all pending jobs?")
+                            confirm_cancel_yes_btn = gr.Button("Yes, Cancel All", variant="stop")
+                            confirm_cancel_no_btn = gr.Button("No, Go Back")
+
+                        with gr.Row():
+                            queue_status = gr.DataFrame(
+                                headers=["Job ID", "Type", "Status", "Created", "Started", "Completed", "Elapsed", "Preview"], 
+                                datatype=["str", "str", "str", "str", "str", "str", "str", "html"], 
+                                label="Job Queue"
+                            )
+
+                        with gr.Accordion("Queue Documentation", open=False):
+                            gr.Markdown("""
+                            ## Queue Tab Guide
+                            
+                            This tab is for managing your generation jobs.
+                            
+                            - **Refresh Queue**: Update the job list.
+                            - **Cancel Queue**: Stop all pending jobs.
+                            - **Clear Complete**: Remove finished, failed, or cancelled jobs from the list.
+                            - **Load Queue**: Load jobs from the default `queue.json`.
+                            - **Export Queue**: Save the current job list and its images to a zip file.
+                            - **Import Queue**: Load a queue from a `.json` or `.zip` file.
+                            """)
+                        
+                        # --- Event Handlers for Queue Tab ---
+
+                        # Function to clear all jobs in the queue
+                        def clear_all_jobs():
+                            try:
+                                cancelled_count = job_queue.clear_queue()
+                                print(f"Cleared {cancelled_count} jobs from the queue")
+                                return update_stats()
+                            except Exception as e:
+                                import traceback
+                                print(f"Error in clear_all_jobs: {e}")
+                                traceback.print_exc()
+                                return [], ""
+
+                        # Function to clear completed and cancelled jobs
+                        def clear_completed_jobs():
+                            try:
+                                removed_count = job_queue.clear_completed_jobs()
+                                print(f"Removed {removed_count} completed/cancelled jobs from the queue")
+                                return update_stats()
+                            except Exception as e:
+                                import traceback
+                                print(f"Error in clear_completed_jobs: {e}")
+                                traceback.print_exc()
+                                return [], ""
+
+                        # Function to load queue from queue.json
+                        def load_queue_from_json():
+                            try:
+                                loaded_count = job_queue.load_queue_from_json()
+                                print(f"Loaded {loaded_count} jobs from queue.json")
+                                return update_stats()
+                            except Exception as e:
+                                import traceback
+                                print(f"Error loading queue from JSON: {e}")
+                                traceback.print_exc()
+                                return [], ""
+
+                        # Function to import queue from a custom JSON file
+                        def import_queue_from_file(file_path):
+                            if not file_path:
+                                return update_stats()
+                            try:
+                                loaded_count = job_queue.load_queue_from_json(file_path)
+                                print(f"Loaded {loaded_count} jobs from {file_path}")
+                                return update_stats()
+                            except Exception as e:
+                                import traceback
+                                print(f"Error importing queue from file: {e}")
+                                traceback.print_exc()
+                                return [], ""
+
+                        # Function to export queue to a zip file
+                        def export_queue_to_zip():
+                            try:
+                                zip_path = job_queue.export_queue_to_zip()
+                                if zip_path and os.path.exists(zip_path):
+                                    print(f"Queue exported to {zip_path}")
+                                else:
+                                    print("Failed to export queue to zip")
+                                return update_stats()
+                            except Exception as e:
+                                import traceback
+                                print(f"Error exporting queue to zip: {e}")
+                                traceback.print_exc()
+                                return [], ""
+
+                        # --- Connect Buttons ---
+                        refresh_button.click(fn=update_stats, inputs=[], outputs=[queue_status, queue_stats_display])
+                        
+                        # Confirmation logic for Cancel Queue
+                        def show_cancel_confirmation():
+                            return gr.update(visible=False), gr.update(visible=True)
+
+                        def hide_cancel_confirmation():
+                            return gr.update(visible=True), gr.update(visible=False)
+
+                        def confirmed_clear_all_jobs():
+                            qs_data, qs_text = clear_all_jobs()
+                            return qs_data, qs_text, gr.update(visible=True), gr.update(visible=False)
+
+                        clear_queue_button.click(fn=show_cancel_confirmation, inputs=None, outputs=[queue_controls_row, confirm_cancel_row])
+                        confirm_cancel_no_btn.click(fn=hide_cancel_confirmation, inputs=None, outputs=[queue_controls_row, confirm_cancel_row])
+                        confirm_cancel_yes_btn.click(fn=confirmed_clear_all_jobs, inputs=None, outputs=[queue_status, queue_stats_display, queue_controls_row, confirm_cancel_row])
+
+                        clear_complete_button.click(fn=clear_completed_jobs, inputs=[], outputs=[queue_status, queue_stats_display])
+                        load_queue_button.click(fn=load_queue_from_json, inputs=[], outputs=[queue_status, queue_stats_display])
+                        queue_export_button.click(fn=export_queue_to_zip, inputs=[], outputs=[queue_status, queue_stats_display])
+                        import_queue_file.change(fn=import_queue_from_file, inputs=[import_queue_file], outputs=[queue_status, queue_stats_display])
+
+                        # Create a container for thumbnails (kept for potential future use, though not displayed in DataFrame)
+                        with gr.Row():
+                            thumbnail_container = gr.Column()
+                            thumbnail_container.elem_classes = ["thumbnail-container"]
+
+                        # Add CSS for thumbnails
+            with gr.Tab("Outputs", id="outputs_tab"): # Ensure 'id' is present for tab switching
+                outputDirectory_video = settings.get("output_dir", settings.default_settings['output_dir'])
+                outputDirectory_metadata = settings.get("metadata_dir", settings.default_settings['metadata_dir'])
+                def get_gallery_items():
+                    items = []
+                    for f in os.listdir(outputDirectory_metadata):
+                        if f.endswith(".png"):
+                            prefix = os.path.splitext(f)[0]
+                            latest_video = get_latest_video_version(prefix)
+                            if latest_video:
+                                video_path = os.path.join(outputDirectory_video, latest_video)
+                                mtime = os.path.getmtime(video_path)
+                                preview_path = os.path.join(outputDirectory_metadata, f)
+                                items.append((preview_path, prefix, mtime))
+                    items.sort(key=lambda x: x[2], reverse=True)
+                    return [(i[0], i[1]) for i in items]
+                def get_latest_video_version(prefix):
+                    max_number = -1
+                    selected_file = None
+                    for f in os.listdir(outputDirectory_video):
+                        if f.startswith(prefix + "_") and f.endswith(".mp4"):
+                            num = int(f.replace(prefix + "_", '').replace(".mp4", ''))
+                            if num > max_number:
+                                max_number = num
+                                selected_file = f
+                    return selected_file
+                # load_video_and_info_from_prefix now also returns button visibility
+                def load_video_and_info_from_prefix(prefix):
+                    video_file = get_latest_video_version(prefix)
+                    json_path = os.path.join(outputDirectory_metadata, prefix) + ".json"
+                    
+                    if not video_file or not os.path.exists(os.path.join(outputDirectory_video, video_file)) or not os.path.exists(json_path):
+                        # If video or info not found, button should be hidden
+                        return None, "Video or JSON not found.", gr.update(visible=False) 
+
+                    video_path = os.path.join(outputDirectory_video, video_file)
+                    info_content = {"description": "no info"}
+                    if os.path.exists(json_path):
+                        with open(json_path, "r", encoding="utf-8") as f:
+                            info_content = json.load(f)
+                    # If video and info found, button should be visible
+                    return video_path, json.dumps(info_content, indent=2, ensure_ascii=False), gr.update(visible=True)
+
+                gallery_items_state = gr.State(get_gallery_items())
+                selected_original_video_path_state = gr.State(None) # Holds the ORIGINAL, UNPROCESSED path
+                with gr.Row():
+                    with gr.Column(scale=2):
+                        thumbs = gr.Gallery(
+                            # value=[i[0] for i in get_gallery_items()],
+                            columns=[4],
+                            allow_preview=False,
+                            object_fit="cover",
+                            height="auto"
+                        )
+                        refresh_button = gr.Button("Update")
+                    with gr.Column(scale=5):
+                        video_out = gr.Video(sources=[], autoplay=True, loop=True, visible=False)
+                    with gr.Column(scale=1):
+                        info_out = gr.Textbox(label="Generation info", visible=False)
+                        send_to_toolbox_btn = gr.Button("➡️ Send to Post-processing", visible=False)  # Added new send_to_toolbox_btn
+                    def refresh_gallery():
+                        new_items = get_gallery_items()
+                        return gr.update(value=[i[0] for i in new_items]), new_items
+                    refresh_button.click(fn=refresh_gallery, outputs=[thumbs, gallery_items_state])
+                    
+                    # MODIFIED: on_select now handles visibility of the new button
+                    def on_select(evt: gr.SelectData, gallery_items):
+                        if evt.index is None or not gallery_items or evt.index >= len(gallery_items):
+                            return gr.update(visible=False), gr.update(visible=False), gr.update(visible=False), None
+
+                        prefix = gallery_items[evt.index][1]
+                        # original_video_path is e.g., "outputs/my_actual_video.mp4"
+                        original_video_path, info_string, button_visibility_update = load_video_and_info_from_prefix(prefix)
+
+                        # Determine visibility for video and info based on whether video_path was found
+                        video_out_update = gr.update(value=original_video_path, visible=bool(original_video_path))
+                        info_out_update = gr.update(value=info_string, visible=bool(original_video_path))
+
+                        # IMPORTANT: Store the ORIGINAL, UNPROCESSED path in the gr.State
+                        return video_out_update, info_out_update, button_visibility_update, original_video_path
+
+                    thumbs.select(
+                        fn=on_select,
+                        inputs=[gallery_items_state],
+                        outputs=[video_out, info_out, send_to_toolbox_btn, selected_original_video_path_state] # Output original path to State
+                    )
+            with gr.Tab("Post-processing", id="toolbox_tab"):          
+                # Call the function from toolbox_app.py to build the Toolbox UI
+                # The toolbox_ui_layout (e.g., a gr.Column) is automatically placed here.                
+                toolbox_ui_layout, tb_target_video_input = tb_create_video_toolbox_ui()
+                
+            with gr.Tab("Settings"):
+                with gr.Row():
+                    with gr.Column():
+                        save_metadata = gr.Checkbox(
+                            label="Save Metadata", 
+                            info="Save to JSON file", 
+                            value=settings.get("save_metadata", 6),
+                        )
+                        gpu_memory_preservation = gr.Slider(
+                            label="GPU Inference Preserved Memory (GB) (larger means slower)",
+                            minimum=1,
+                            maximum=128,
+                            step=0.1,
+                            value=settings.get("gpu_memory_preservation", 6),
+                            info="Set this number to a larger value if you encounter OOM. Larger value causes slower speed."
+                        )
+                        mp4_crf = gr.Slider(
+                            label="MP4 Compression",
+                            minimum=0,
+                            maximum=100,
+                            step=1,
+                            value=settings.get("mp4_crf", 16),
+                            info="Lower means better quality. 0 is uncompressed. Change to 16 if you get black outputs."
+                        )
+                        clean_up_videos = gr.Checkbox(
+                            label="Clean up video files",
+                            value=settings.get("clean_up_videos", True),
+                            info="If checked, only the final video will be kept after generation."
+                        )
+                        cleanup_temp_folder = gr.Checkbox(
+                            label="Clean up temp folder after generation",
+                            visible=False,
+                            value=settings.get("cleanup_temp_folder", True),
+                            info="If checked, temporary files will be cleaned up after each generation."
+                        )
+                        
+                        with gr.Accordion("System Prompt", open=False):
+                            override_system_prompt = gr.Checkbox(
+                                label="Override System Prompt",
+                                value=settings.get("override_system_prompt", False),
+                                info="If checked, the system prompt template below will be used instead of the default one."
+                            )
+                            system_prompt_template = gr.Textbox(
+                                label="System Prompt Template",
+                                value=settings.get("system_prompt_template", "{\"template\": \"<|start_header_id|>system<|end_header_id|>\\n\\nDescribe the video by detailing the following aspects: 1. The main content and theme of the video.2. The color, shape, size, texture, quantity, text, and spatial relationships of the objects.3. Actions, events, behaviors temporal relationships, physical movement changes of the objects.4. background environment, light, style and atmosphere.5. camera angles, movements, and transitions used in the video:<|eot_id|><|start_header_id|>user<|end_header_id|>\\n\\n{}<|eot_id|>\", \"crop_start\": 95}"),
+                                lines=10,
+                                info="System prompt template used for video generation. Must be a valid JSON or Python dictionary string with 'template' and 'crop_start' keys. Example: {\"template\": \"your template here\", \"crop_start\": 95}"
+                            )
+                        output_dir = gr.Textbox(
+                            label="Output Directory",
+                            value=settings.get("output_dir"),
+                            placeholder="Path to save generated videos"
+                        )
+                        metadata_dir = gr.Textbox(
+                            label="Metadata Directory",
+                            value=settings.get("metadata_dir"),
+                            placeholder="Path to save metadata files"
+                        )
+                        lora_dir = gr.Textbox(
+                            label="LoRA Directory",
+                            value=settings.get("lora_dir"),
+                            placeholder="Path to LoRA models"
+                        )
+                        gradio_temp_dir = gr.Textbox(label="Gradio Temporary Directory", value=settings.get("gradio_temp_dir"))
+                        auto_save = gr.Checkbox(
+                            label="Auto-save settings",
+                            value=settings.get("auto_save_settings", True)
+                        )
+                        # Add Gradio Theme Dropdown
+                        gradio_themes = ["default", "base", "soft", "glass", "mono", "huggingface"]
+                        theme_dropdown = gr.Dropdown(
+                            label="Theme",
+                            choices=gradio_themes,
+                            value=settings.get("gradio_theme", "soft"),
+                            info="Select the Gradio UI theme. Requires restart."
+                        )
+                        save_btn = gr.Button("Save Settings")
+                        cleanup_btn = gr.Button("Clean Up Temporary Files")
+                        status = gr.HTML("")
+                        cleanup_output = gr.Textbox(label="Cleanup Status", interactive=False)
+
+                        def save_settings(save_metadata, gpu_memory_preservation, mp4_crf, clean_up_videos, cleanup_temp_folder, override_system_prompt_value, system_prompt_template_value, output_dir, metadata_dir, lora_dir, gradio_temp_dir, auto_save, selected_theme):
+                            try:
+                                # Save the system prompt template as is, without trying to parse it
+                                # The hunyuan.py file will handle parsing it when needed
+                                processed_template = system_prompt_template_value
+                                
+                                settings.save_settings(
+                                    save_metadata=save_metadata,
+                                    gpu_memory_preservation=gpu_memory_preservation,
+                                    mp4_crf=mp4_crf,
+                                    clean_up_videos=clean_up_videos,
+                                    cleanup_temp_folder=cleanup_temp_folder,
+                                    override_system_prompt=override_system_prompt_value,
+                                    system_prompt_template=processed_template,
+                                    output_dir=output_dir,
+                                    metadata_dir=metadata_dir,
+                                    lora_dir=lora_dir,
+                                    gradio_temp_dir=gradio_temp_dir,
+                                    auto_save_settings=auto_save,
+                                    gradio_theme=selected_theme
+                                )
+                                return "<p style='color:green;'>Settings saved successfully! Restart required for theme change.</p>"
+                            except Exception as e:
+                                return f"<p style='color:red;'>Error saving settings: {str(e)}</p>"
+
+                        save_btn.click(
+                            fn=save_settings,
+                            inputs=[save_metadata, gpu_memory_preservation, mp4_crf, clean_up_videos, cleanup_temp_folder, override_system_prompt, system_prompt_template, output_dir, metadata_dir, lora_dir, gradio_temp_dir, auto_save, theme_dropdown],
+                            outputs=[status]
+                        )
+
+                        def cleanup_temp_files():
+                            """Clean up temporary files and folders in the Gradio temp directory"""
+                            temp_dir = settings.get("gradio_temp_dir")
+                            if not temp_dir or not os.path.exists(temp_dir):
+                                return "No temporary directory found or directory does not exist."
+                            
+                            try:
+                                # Get all items in the temp directory
+                                items = os.listdir(temp_dir)
+                                removed_count = 0
+                                print(f"Finding items in {temp_dir}")
+                                for item in items:
+                                    item_path = os.path.join(temp_dir, item)
+                                    try:
+                                        if os.path.isfile(item_path) or os.path.islink(item_path):
+                                            print(f"Removing {item_path}")
+                                            os.remove(item_path)
+                                            removed_count += 1
+                                        elif os.path.isdir(item_path):
+                                            print(f"Removing directory {item_path}")
+                                            shutil.rmtree(item_path)
+                                            removed_count += 1
+                                    except Exception as e:
+                                        print(f"Error removing {item_path}: {e}")
+                                
+                                return f"Cleaned up {removed_count} temporary files/folders."
+                            except Exception as e:
+                                return f"Error cleaning up temporary files: {str(e)}"
+
+        # --- Event Handlers and Connections (Now correctly indented) ---
+
+        # Connect the main process function (wrapper for adding to queue)
+        def process_with_queue_update(model_type_arg, *args):
+            # Call update_stats to get both queue_status_data and queue_stats_text
+            queue_status_data, queue_stats_text = update_stats() # MODIFIED
+
+            # Extract all arguments (ensure order matches inputs lists)
+            # The order here MUST match the order in the `ips` list.
+            # RT_BORG: Global settings gpu_memory_preservation, mp4_crf, save_metadata removed from direct args.
+            (input_image_arg,
+             input_video_arg,
+             end_frame_image_original_arg,
+             end_frame_strength_original_arg,
+             prompt_text_arg,
+             n_prompt_arg,
+             seed_arg,
+             total_second_length_arg,
+             latent_window_size_arg,
+             steps_arg,
+             cfg_arg, 
+             gs_arg,
+             rs_arg,
+             use_teacache_arg,
+             teacache_num_steps_arg,
+             teacache_rel_l1_thresh_arg,
+             blend_sections_arg,
+             latent_type_arg,
+             clean_up_videos_arg, # UI checkbox from Generate tab
+             selected_loras_arg,
+             resolutionW_arg, resolutionH_arg,
+             combine_with_source_arg, 
+             num_cleaned_frames_arg,
+             lora_names_states_arg,   # This is from lora_names_states (gr.State)
+             *lora_slider_values_tuple # Remaining args are LoRA slider values
+            ) = args
+            # DO NOT parse the prompt here. Parsing happens once in the worker.
+
+            # Determine the model type to send to the backend
+            backend_model_type = model_type_arg # model_type_arg is the UI selection
+            if model_type_arg == "Video with Endframe":
+                backend_model_type = "Video" # The backend "Video" model_type handles with and without endframe
+
+            # Use the appropriate input based on model type
+            is_ui_video_model = is_video_model(model_type_arg)
+            input_data = input_video_arg if is_ui_video_model else input_image_arg
+
+            # Define actual end_frame params to pass to backend
+            actual_end_frame_image_for_backend = None
+            actual_end_frame_strength_for_backend = 1.0  # Default strength
+
+            if model_type_arg == "Original with Endframe" or model_type_arg == "F1 with Endframe" or model_type_arg == "Video with Endframe":
+                actual_end_frame_image_for_backend = end_frame_image_original_arg
+                actual_end_frame_strength_for_backend = end_frame_strength_original_arg
+
+            # Get the input video path for Video model
+            input_image_path = None
+            if is_ui_video_model and input_video_arg is not None:
+                # For Video models, input_video contains the path to the video file
+                input_image_path = input_video_arg
+
+            # Use the current seed value as is for this job
+            # Call the process function with all arguments
+            # Pass the backend_model_type and the ORIGINAL prompt_text string to the backend process function
+            result = process_fn(backend_model_type, input_data, actual_end_frame_image_for_backend, actual_end_frame_strength_for_backend,
+                                prompt_text_arg, n_prompt_arg, seed_arg, total_second_length_arg,
+                                latent_window_size_arg, steps_arg, cfg_arg, gs_arg, rs_arg,
+                                use_teacache_arg, teacache_num_steps_arg, teacache_rel_l1_thresh_arg,
+                                blend_sections_arg, latent_type_arg, clean_up_videos_arg, # clean_up_videos_arg is from UI
+                                selected_loras_arg, resolutionW_arg, resolutionH_arg, 
+                                input_image_path, 
+                                combine_with_source_arg,
+                                num_cleaned_frames_arg,
+                                lora_names_states_arg,
+                                *lora_slider_values_tuple
+                               )
+            # If randomize_seed is checked, generate a new random seed for the next job
+            new_seed_value = None
+            if randomize_seed.value:
+                new_seed_value = random.randint(0, 21474)
+                print(f"Generated new seed for next job: {new_seed_value}")
+
+            # Create the button update for start_button WITHOUT interactive=True.
+            # The interactivity will be set by update_start_button_state later in the chain.
+            start_button_update_after_add = gr.update(value="Add to Queue")
+            
+            # If a job ID was created, automatically start monitoring it and update queue
+            if result and result[1]:  # Check if job_id exists in results
+                job_id = result[1]
+                # queue_status_data = update_queue_status_fn() # OLD: update_stats now called earlier
+                # Call update_stats again AFTER the job is added to get the freshest stats
+                queue_status_data, queue_stats_text = update_stats()
+
+
+                # Add the new seed value to the results if randomize is checked
+                if new_seed_value is not None:
+                    # Use result[6] directly for end_button to preserve its value. Add gr.update() for video_input_required_message.
+                    return [result[0], job_id, result[2], result[3], result[4], start_button_update_after_add, result[6], queue_status_data, queue_stats_text, new_seed_value, gr.update()]
+                else:
+                    # Use result[6] directly for end_button to preserve its value. Add gr.update() for video_input_required_message.
+                    return [result[0], job_id, result[2], result[3], result[4], start_button_update_after_add, result[6], queue_status_data, queue_stats_text, gr.update(), gr.update()]
+
+            # If no job ID was created, still return the new seed if randomize is checked
+            # Also, ensure we return the latest stats even if no job was created (e.g., error during param validation)
+            queue_status_data, queue_stats_text = update_stats()
+            if new_seed_value is not None:
+                # Make sure to preserve the end_button update from result[6]
+                return [result[0], result[1], result[2], result[3], result[4], start_button_update_after_add, result[6], queue_status_data, queue_stats_text, new_seed_value, gr.update()]
+            else:
+                # Make sure to preserve the end_button update from result[6]
+                return [result[0], result[1], result[2], result[3], result[4], start_button_update_after_add, result[6], queue_status_data, queue_stats_text, gr.update(), gr.update()]
+
+        # Custom end process function that ensures the queue is updated and changes button text
+        def end_process_with_update():
+            _ = end_process_fn() # Call the original end_process_fn
+            # Now, get fresh stats for both queue table and toolbar
+            queue_status_data, queue_stats_text = update_stats()
+            
+            # Don't try to get the new job ID immediately after cancellation
+            # The monitor_job function will handle the transition to the next job
+            
+            # Change the cancel button text to "Cancelling..." and make it non-interactive
+            # This ensures the button stays in this state until the job is fully cancelled
+            return queue_status_data, queue_stats_text, gr.update(value="Cancelling...", interactive=False), gr.update()
+
+        # MODIFIED handle_send_video_to_toolbox:
+        def handle_send_video_to_toolbox(original_path_from_state): # Input is now the original path from gr.State
+            print(f"Button clicked. Sending ORIGINAL video path (from State) to Post-processing: {original_path_from_state}")
+
+            if original_path_from_state and isinstance(original_path_from_state, str) and os.path.exists(original_path_from_state):
+                # tb_target_video_input will now process the ORIGINAL path (e.g., "outputs/my_actual_video.mp4").
+                return gr.update(value=original_path_from_state), gr.update(selected="toolbox_tab")
+            else:
+                print(f"No valid original video path from State to send. Path: {original_path_from_state}")
+                return gr.update(), gr.update()
+
+        send_to_toolbox_btn.click(
+            fn=handle_send_video_to_toolbox,
+            inputs=[selected_original_video_path_state], # INPUT IS NOW THE gr.State holding the ORIGINAL path
+            outputs=[
+                tb_target_video_input, # This is tb_input_video_component from toolbox_app.py
+                main_tabs_component
+            ]
+        )
+        
+        # --- Inputs Lists ---
+        # --- Inputs for all models ---
+        ips = [
+            input_image,                # Corresponds to input_image_arg
+            input_video,                # Corresponds to input_video_arg
+            end_frame_image_original,   # Corresponds to end_frame_image_original_arg
+            end_frame_strength_original,# Corresponds to end_frame_strength_original_arg
+            prompt,                     # Corresponds to prompt_text_arg
+            n_prompt,                   # Corresponds to n_prompt_arg
+            seed,                       # Corresponds to seed_arg
+            total_second_length,        # Corresponds to total_second_length_arg
+            latent_window_size,         # Corresponds to latent_window_size_arg
+            steps,                      # Corresponds to steps_arg
+            cfg,                        # Corresponds to cfg_arg
+            gs,                         # Corresponds to gs_arg
+            rs,                         # Corresponds to rs_arg
+            use_teacache,               # Corresponds to use_teacache_arg
+            teacache_num_steps,         # Corresponds to teacache_num_steps_arg
+            teacache_rel_l1_thresh,     # Corresponds to teacache_rel_l1_thresh_arg
+            blend_sections,             # Corresponds to blend_sections_arg
+            latent_type,                # Corresponds to latent_type_arg
+            clean_up_videos,            # Corresponds to clean_up_videos_arg (UI checkbox)
+            lora_selector,              # Corresponds to selected_loras_arg
+            resolutionW,                # Corresponds to resolutionW_arg
+            resolutionH,                # Corresponds to resolutionH_arg
+            combine_with_source,        # Corresponds to combine_with_source_arg
+            num_cleaned_frames,         # Corresponds to num_cleaned_frames_arg
+            lora_names_states           # Corresponds to lora_names_states_arg
+        ]
+        # Add LoRA sliders to the input list
+        ips.extend([lora_sliders[lora] for lora in lora_names])
+
+
+        # --- Connect Buttons ---
+        def handle_start_button(selected_model, *args):
+            if selected_model == "XY Plot":
+                # For XY Plot, call the xy_plot_process function
+                # XY plot also needs to update stats, though it's a longer process.
+                # For now, we'll let its internal logic handle its specific UI updates.
+                # The main stats will update once the XY plot jobs are added to the queue by its internal loop.
+                status, video = generate_tab_xy_plot_process()
+                # After XY plot processing (which adds jobs), update stats
+                qs_data, qs_text = update_stats()
+                if status:
+                    # If there was an error, display it
+                    return gr.update(value=None), gr.update(), gr.update(), gr.update(value=status), gr.update(), gr.update(value="Add to Queue"), gr.update(), qs_data, qs_text, gr.update(), gr.update()
+                else:
+                    # If successful, display the result video
+                    return gr.update(value=video), gr.update(), gr.update(), gr.update(), gr.update(), gr.update(value="Add to Queue"), gr.update(), qs_data, qs_text, gr.update(), gr.update()
+            else:
+                # For other model types, use the regular process function
+                return process_with_queue_update(selected_model, *args)
+                
+        # Validation ensures the start button is only enabled when appropriate
+        def update_start_button_state(selected_model, input_video_value):
+            """
+            Validation fails if a video model is selected and no input video is provided.
+            Updates the start button interactivity and validation message visibility.
+            """
+            video_provided = input_video_value is not None
+            
+            if is_video_model(selected_model) and not video_provided:
+                # Video model selected, but no video provided
+                return gr.Button(value="Missing Video", interactive=False), gr.update(visible=True) # Explicitly return a new Button object
+            else:
+                # Either not a video model, or video model selected and video provided
+                return gr.update(value="Add to Queue", interactive=True), gr.update(visible=False)
+        # Function to update button state before processing
+        def update_button_before_processing(selected_model, *args):
+            # First update the button to show "Adding..." and disable it
+            # Also return current stats so they don't get blanked out during the "Adding..." phase
+            qs_data, qs_text = update_stats()
+            return gr.update(), gr.update(), gr.update(), gr.update(), gr.update(), gr.update(value="Adding...", interactive=False), gr.update(), qs_data, qs_text, gr.update(), gr.update() # Added update for video_input_required_message
+        
+        # Connect the start button to first update its state
+        start_button.click(
+            fn=update_button_before_processing,
+            inputs=[model_type] + ips,
+            outputs=[result_video, current_job_id, preview_image, progress_desc, progress_bar, start_button, end_button, queue_status, queue_stats_display, seed, video_input_required_message]
+        ).then(
+            # Then process the job
+            fn=handle_start_button,
+            inputs=[model_type] + ips,
+            outputs=[result_video, current_job_id, preview_image, progress_desc, progress_bar, start_button, end_button, queue_status, queue_stats_display, seed, video_input_required_message] # Added video_input_required_message
+        ).then( # Ensure validation is re-checked after job processing completes
+            fn=update_start_button_state,
+            inputs=[model_type, input_video], # Current values of model_type and input_video
+            outputs=[start_button, video_input_required_message]
+        )
+
+        xy_plot_process_btn.click(fn=xy_plot_process, inputs=[xy_plot_model_type, xy_plot_input_image, xy_plot_end_frame_image_original,
+                                                                        xy_plot_end_frame_strength_original, xy_plot_latent_type, 
+                                                                        xy_plot_prompt, xy_plot_blend_sections, xy_plot_steps, xy_plot_total_second_length, 
+                                                                        xy_plot_resolutionW, xy_plot_resolutionH, xy_plot_seed, xy_plot_randomize_seed, 
+                                                                        xy_plot_use_teacache, xy_plot_teacache_num_steps, xy_plot_teacache_rel_l1_thresh, 
+                                                                        xy_plot_latent_window_size, xy_plot_cfg, xy_plot_gs, xy_plot_rs, 
+                                                                        xy_plot_gpu_memory_preservation, xy_plot_mp4_crf, 
+                                                                        xy_plot_axis_x_switch, xy_plot_axis_x_value_text, xy_plot_axis_x_value_dropdown, 
+                                                                        xy_plot_axis_y_switch, xy_plot_axis_y_value_text, xy_plot_axis_y_value_dropdown, 
+                                                                        xy_plot_axis_z_switch, xy_plot_axis_z_value_text, xy_plot_axis_z_value_dropdown
+                                                                        ], outputs=[xy_plot_status, xy_plot_output])
+
+        # Connect the end button to cancel the current job and update the queue
+        end_button.click(
+            fn=end_process_with_update,
+            outputs=[queue_status, queue_stats_display, end_button, current_job_id]
+        )
+
+
+        #putting this here for now because this file is way too big
+        def on_model_type_change(selected_model):
+            is_xy_plot = selected_model == "XY Plot"
+            shows_end_frame = selected_model in ["Original with Endframe", "Video with Endframe"] # F1 with Endframe is not a direct option
+
+            return (
+                gr.update(visible=not is_xy_plot),  # standard_generation_group
+                gr.update(visible=is_xy_plot),      # xy_group
+                gr.update(visible=not is_xy_plot and not is_video_model(selected_model)),  # image_input_group
+                gr.update(visible=not is_xy_plot and is_video_model(selected_model)),      # video_input_group
+                gr.update(visible=not is_xy_plot and shows_end_frame),     # end_frame_group_original
+                gr.update(visible=not is_xy_plot and shows_end_frame),      # end_frame_slider_group
+                gr.update(visible=not is_xy_plot),   # start_button
+                gr.update(visible=is_xy_plot)    # xy_plot_process_btn
+            )
+
+        # Model change listener
+        model_type.change(
+            fn=on_model_type_change,
+            inputs=model_type,
+            outputs=[
+                standard_generation_group, 
+                xy_group,
+                image_input_group,
+                video_input_group,
+                end_frame_group_original,
+                end_frame_slider_group,
+                start_button,
+                xy_plot_process_btn
+            ]
+        ).then( # Also trigger validation after model type changes
+            fn=update_start_button_state,
+            inputs=[model_type, input_video],
+            outputs=[start_button, video_input_required_message]
+        )
+        
+        # Connect input_video change to the validation function
+        input_video.change(
+            fn=update_start_button_state,
+            inputs=[model_type, input_video],
+            outputs=[start_button, video_input_required_message]
+        )
+        # Also trigger validation when video is cleared
+        input_video.clear(
+            fn=update_start_button_state,
+            inputs=[model_type, input_video],
+            outputs=[start_button, video_input_required_message]
+        )
+
+        
+
+        # --- Connect Monitoring ---
+        # Auto-monitor the current job when job_id changes
+        # Monitor original tab
+        current_job_id.change(
+            fn=monitor_fn,
+            inputs=[current_job_id],
+            outputs=[result_video, current_job_id, preview_image, progress_desc, progress_bar, start_button, end_button]
+        ).then(
+            fn=update_stats, # Update stats after monitoring potentially changes job status
+            inputs=None,
+            outputs=[queue_status, queue_stats_display]
+        ).then( # re-validate button state
+            fn=update_start_button_state,
+            inputs=[model_type, input_video],
+            outputs=[start_button, video_input_required_message]
+        )
+        
+        # Auto-check for current job on page load
+        def check_for_current_job():
+            # This function is disabled to prevent flashing on startup.
+            # Jobs from previous sessions will be re-queued and processed automatically.
+            return None, None, None, '', ''
+                
+        # Connect the auto-check function to the interface load event
+        block.load(
+            fn=check_for_current_job,
+            inputs=[],
+            outputs=[current_job_id, result_video, preview_image, progress_desc, progress_bar]
+        )
+
+        cleanup_btn.click(
+            fn=cleanup_temp_files,
+            outputs=[cleanup_output]
+        )
+
+
+        # --- Connect Queue Refresh ---
+        # The update_stats function is now defined much earlier.
+        
+        # REMOVED: refresh_stats_btn.click - Toolbar refresh button is no longer needed
+        # refresh_stats_btn.click(
+        #     fn=update_stats,
+        #     inputs=None,
+        #     outputs=[queue_status, queue_stats_display]
+        # )
+
+        # Set up auto-refresh for queue status
+        # Instead of using a timer with 'every' parameter, we'll use the queue refresh button
+        # and rely on manual refreshes. The user can click the refresh button in the toolbar
+        # to update the stats.
+
+        # --- Connect LoRA UI ---
+        # Function to update slider visibility based on selection
+        def update_lora_sliders(selected_loras):
+            updates = []
+            # Need to handle potential missing keys if lora_names changes dynamically
+            # For now, assume lora_names passed to create_interface is static
+            for lora in lora_names:
+                 updates.append(gr.update(visible=(lora in selected_loras)))
+            # Ensure the output list matches the number of sliders defined
+            num_sliders = len(lora_sliders)
+            return updates[:num_sliders] # Return only updates for existing sliders
+
+        # Connect the dropdown to the sliders
+        lora_selector.change(
+            fn=update_lora_sliders,
+            inputs=[lora_selector],
+            outputs=[lora_sliders[lora] for lora in lora_names] # Assumes lora_sliders keys match lora_names
+        )
+
+        # --- Preset System Functions ---
+        PRESET_FILE = "generation_presets.json"
+
+        def load_presets(model_type):
+            if not os.path.exists(PRESET_FILE):
+                return []
+            with open(PRESET_FILE, 'r') as f:
+                data = json.load(f)
+            return list(data.get(model_type, {}).keys())
+
+        def apply_preset(preset_name, model_type):
+            with open(PRESET_FILE, 'r') as f:
+                data = json.load(f)
+            preset = data.get(model_type, {}).get(preset_name, {})
+            
+            # Create a dictionary of all UI components
+            ui_components = {
+                "steps": steps, "total_second_length": total_second_length, "resolutionW": resolutionW,
+                "resolutionH": resolutionH, "seed": seed, "randomize_seed": randomize_seed,
+                "use_teacache": use_teacache, "teacache_num_steps": teacache_num_steps,
+                "teacache_rel_l1_thresh": teacache_rel_l1_thresh, "latent_window_size": latent_window_size,
+                "gs": gs, "lora_selector": lora_selector, **lora_sliders
+            }
+
+            outputs = []
+            for key, component in ui_components.items():
+                if key in preset:
+                    outputs.append(gr.update(value=preset[key]))
+                else:
+                    outputs.append(gr.update())
+            
+            return outputs
+
+        def save_preset(preset_name, model_type, *args):
+            if not preset_name:
+                return
+            
+            if not os.path.exists(PRESET_FILE):
+                with open(PRESET_FILE, 'w') as f:
+                    json.dump({}, f)
+
+            with open(PRESET_FILE, 'r') as f:
+                data = json.load(f)
+
+            if model_type not in data:
+                data[model_type] = {}
+
+            job_params = {
+                "steps": args[0], "total_second_length": args[1], "resolutionW": args[2],
+                "resolutionH": args[3], "seed": args[4], "randomize_seed": args[5],
+                "use_teacache": args[6], "teacache_num_steps": args[7],
+                "teacache_rel_l1_thresh": args[8], "latent_window_size": args[9],
+                "gs": args[10], "lora_selector": args[11],
+                "lora_values": args[12:]
+            }
+            
+            metadata = create_metadata(job_params, "preset", settings)
+            data[model_type][preset_name] = metadata
+
+            with open(PRESET_FILE, 'w') as f:
+                json.dump(data, f, indent=2)
+            
+            return gr.update(choices=load_presets(model_type))
+
+        def delete_preset(preset_name, model_type):
+            with open(PRESET_FILE, 'r') as f:
+                data = json.load(f)
+
+            if model_type in data and preset_name in data[model_type]:
+                del data[model_type][preset_name]
+
+            with open(PRESET_FILE, 'w') as f:
+                json.dump(data, f, indent=2)
+
+            return gr.update(choices=load_presets(model_type), value=None)
+
+        # --- Connect Preset UI ---
+        def update_preset_dropdown(model_type):
+            return gr.update(choices=load_presets(model_type))
+
+        model_type.change(
+            fn=update_preset_dropdown,
+            inputs=[model_type],
+            outputs=[preset_dropdown]
+        )
+
+        load_preset_button.click(
+            fn=apply_preset,
+            inputs=[preset_dropdown, model_type],
+            outputs=[
+                steps, total_second_length, resolutionW, resolutionH, seed, randomize_seed,
+                use_teacache, teacache_num_steps, teacache_rel_l1_thresh, latent_window_size,
+                gs, lora_selector
+            ] + [lora_sliders[lora] for lora in lora_names]
+        )
+
+        save_preset_button.click(
+            fn=save_preset,
+            inputs=[
+                preset_name_textbox, model_type, steps, total_second_length, resolutionW, resolutionH,
+                seed, randomize_seed, use_teacache, teacache_num_steps, teacache_rel_l1_thresh,
+                latent_window_size, gs, lora_selector
+            ] + [lora_sliders[lora] for lora in lora_names],
+            outputs=[preset_dropdown]
+        )
+
+        delete_preset_button.click(
+            fn=delete_preset,
+            inputs=[preset_dropdown, model_type],
+            outputs=[preset_dropdown]
+        )
+
+        # --- Auto-refresh for Toolbar System Stats Monitor (Timer) ---
+        main_toolbar_system_stats_timer = gr.Timer(2, active=True) 
+        
+        main_toolbar_system_stats_timer.tick(
+            fn=tb_get_formatted_toolbar_stats, # Function imported from toolbox_app.py
+            inputs=None, 
+            outputs=[ # Target the Textbox components
+                toolbar_ram_display_component,
+                toolbar_vram_display_component,
+                toolbar_gpu_display_component 
+            ]
+        )
+        
+        # --- Connect Metadata Loading ---
+        # Function to load metadata from JSON file
+        def load_metadata_from_json(json_path):
+            # Define the total number of output components to handle errors gracefully
+            num_outputs = 6 + len(lora_sliders)
+
+            if not json_path:
+                # Return empty updates for all components if no file is provided
+                return [gr.update()] * num_outputs
+
+            try:
+                with open(json_path, 'r') as f:
+                    metadata = json.load(f)
+
+                # Extract values from metadata with defaults
+                prompt_val = metadata.get('prompt')
+                seed_val = metadata.get('seed')
+                total_second_length_val = metadata.get('total_second_length')
+                end_frame_strength_val = metadata.get('end_frame_strength')
+                model_type_val = metadata.get('model_type')
+                lora_weights = metadata.get('loras', {})
+                
+                # Get the names of the selected LoRAs from the metadata
+                selected_lora_names = list(lora_weights.keys())
+
+                print(f"Loaded metadata from JSON: {json_path}")
+                print(f"Model Type: {model_type_val}, Prompt: {prompt_val}, Seed: {seed_val}, LoRAs: {selected_lora_names}")
+
+                # Create a list of UI updates
+                updates = [
+                    gr.update(value=prompt_val) if prompt_val is not None else gr.update(),
+                    gr.update(value=seed_val) if seed_val is not None else gr.update(),
+                    gr.update(value=total_second_length_val) if total_second_length_val is not None else gr.update(),
+                    gr.update(value=end_frame_strength_val) if end_frame_strength_val is not None else gr.update(),
+                    gr.update(value=model_type_val) if model_type_val else gr.update(),
+                    gr.update(value=selected_lora_names) if selected_lora_names else gr.update()
+                ]
+
+                # Update LoRA sliders based on loaded weights
+                for lora in lora_names:
+                    if lora in lora_weights:
+                        updates.append(gr.update(value=lora_weights[lora], visible=True))
+                    else:
+                        # Hide sliders for LoRAs not in the metadata
+                        updates.append(gr.update(visible=False))
+
+                return updates
+
+            except Exception as e:
+                print(f"Error loading metadata: {e}")
+                import traceback
+                traceback.print_exc()
+                # Return empty updates for all components on error
+                return [gr.update()] * num_outputs
+
+
+        # Connect JSON metadata loader for Original tab
+        json_upload.change(
+            fn=load_metadata_from_json,
+            inputs=[json_upload],
+            outputs=[
+                prompt, 
+                seed, 
+                total_second_length, 
+                end_frame_strength_original,
+                model_type,
+                lora_selector
+            ] + [lora_sliders[lora] for lora in lora_names]
+        )
+
+
+        # --- Helper Functions (defined within create_interface scope if needed by handlers) ---
+        # Function to get queue statistics
+        def get_queue_stats():
+            try:
+                # Get all jobs from the queue
+                jobs = job_queue.get_all_jobs()
+
+                # Count jobs by status
+                status_counts = {
+                    "QUEUED": 0,
+                    "RUNNING": 0,
+                    "COMPLETED": 0,
+                    "FAILED": 0,
+                    "CANCELLED": 0
+                }
+
+                for job in jobs:
+                    if hasattr(job, 'status'):
+                        status = str(job.status) # Use str() for safety
+                        if status in status_counts:
+                            status_counts[status] += 1
+
+                # Format the display text
+                stats_text = f"Queue: {status_counts['QUEUED']} | Running: {status_counts['RUNNING']} | Completed: {status_counts['COMPLETED']} | Failed: {status_counts['FAILED']} | Cancelled: {status_counts['CANCELLED']}"
+
+                return f"<p style='margin:0;color:white;'>{stats_text}</p>"
+
+            except Exception as e:
+                print(f"Error getting queue stats: {e}")
+                return "<p style='margin:0;color:white;'>Error loading queue stats</p>"
+
+        # Add footer with social links
+        with gr.Row(elem_id="footer"):
+            with gr.Column(scale=1):
+                gr.HTML(f"""
+                <div style="text-align: center; padding: 20px; color: #666;">
+                    <div style="margin-top: 10px;">
+                        <span class="footer-version" style="margin: 0 10px; color: #666;">{APP_VERSION_DISPLAY}</span>
+                        <a href="https://patreon.com/Colinu" target="_blank" style="margin: 0 10px; color: #666; text-decoration: none;" class="footer-patreon">
+                            <i class="fab fa-patreon"></i>Support on Patreon
+                        </a>
+                        <a href="https://discord.gg/MtuM7gFJ3V" target="_blank" style="margin: 0 10px; color: #666; text-decoration: none;">
+                            <i class="fab fa-discord"></i> Discord
+                        </a>
+                        <a href="https://github.com/colinurbs/FramePack-Studio" target="_blank" style="margin: 0 10px; color: #666; text-decoration: none;">
+                            <i class="fab fa-github"></i> GitHub
+                        </a>
+                    </div>
+                </div>
+                """)
+
+        # Add CSS for footer
+
+        gr.HTML("""
+            <script>
+            (function() {
+                "use strict";
+                console.log("Stat Bar Script: Initializing");
+
+                const statConfig = {
+                    ram: { selector: '#toolbar-ram-stat', regex: /\((\d+)%\)/, valueIndex: 1, isRawPercentage: true },
+                    vram: { selector: '#toolbar-vram-stat', regex: /VRAM: (\d+\.?\d+)\/(\d+\.?\d+)GB/, usedIndex: 1, totalIndex: 2, isRawPercentage: false },
+                    gpu: { selector: '#toolbar-gpu-stat', regex: /GPU: \d+°C (\d+)%/, valueIndex: 1, isRawPercentage: true }
+                };
+
+                function setBarPercentage(statElement, percentage) {
+                    if (!statElement) {
+                        console.warn("Stat Bar Script: setBarPercentage called with no element.");
+                        return;
+                    }
+                    let bar = statElement.querySelector('.stat-bar');
+                    if (!bar) {
+                        console.log("Stat Bar Script: Creating .stat-bar for", statElement.id);
+                        bar = document.createElement('div');
+                        bar.className = 'stat-bar';
+                        statElement.insertBefore(bar, statElement.firstChild);
+                    }
+                    const clampedPercentage = Math.min(100, Math.max(0, parseFloat(percentage)));
+                    statElement.style.setProperty('--stat-percentage', clampedPercentage + '%');
+                    // console.log("Stat Bar Script: Updated", statElement.id, "to", clampedPercentage + "%");
+                }
+
+                function updateSingleStatVisual(key, config) {
+                    try {
+                        const container = document.querySelector(config.selector);
+                        if (!container) {
+                            // console.warn("Stat Bar Script: Container not found for", key, config.selector);
+                            return false; // Element not ready
+                        }
+                        const textarea = container.querySelector('textarea');
+                        if (!textarea) {
+                            // console.warn("Stat Bar Script: Textarea not found for", key);
+                            return false; // Element not ready
+                        }
+
+                        const textValue = textarea.value;
+                        if (textValue === "RAM: N/A" || textValue === "VRAM: N/A" || textValue === "GPU: N/A") {
+                             setBarPercentage(container, 0); // Set to 0 if N/A
+                             return true;
+                        }
+
+                        const match = textValue.match(config.regex);
+                        if (match) {
+                            let percentage = 0;
+                            if (config.isRawPercentage) {
+                                percentage = parseInt(match[config.valueIndex]);
+                            } else { // VRAM case
+                                const used = parseFloat(match[config.usedIndex]);
+                                const total = parseFloat(match[config.totalIndex]);
+                                percentage = (total > 0) ? (used / total) * 100 : 0;
+                            }
+                            setBarPercentage(container, percentage);
+                        } else {
+                            // console.warn("Stat Bar Script: Regex mismatch for", key, "-", textValue);
+                             setBarPercentage(container, 0); // Default to 0 on mismatch after initial load
+                        }
+                        return true; // Processed or N/A
+                    } catch (error) {
+                        console.error("Stat Bar Script: Error updating visual for", key, error);
+                        return true; // Assume processed to avoid retry loops on error
+                    }
+                }
+                
+                function updateAllStatVisuals() {
+                    let allReady = true;
+                    for (const key in statConfig) {
+                        if (!updateSingleStatVisual(key, statConfig[key])) {
+                            allReady = false;
+                        }
+                    }
+                    return allReady;
+                }
+
+                function initStatBars() {
+                    console.log("Stat Bar Script: initStatBars called");
+                    if (updateAllStatVisuals()) {
+                        console.log("Stat Bar Script: All stats initialized. Setting up MutationObserver.");
+                        setupMutationObservers();
+                    } else {
+                        console.log("Stat Bar Script: Elements not ready, retrying init in 250ms.");
+                        setTimeout(initStatBars, 250); // Retry if not all elements were ready
+                    }
+                }
+
+                function setupMutationObservers() {
+                    const observer = new MutationObserver((mutationsList) => {
+                        // Use a Set to avoid redundant updates if multiple mutations point to the same stat
+                        const changedStats = new Set();
+
+                        for (const mutation of mutationsList) {
+                            let targetElement = mutation.target;
+                            // Traverse up to find the .toolbar-stat-textbox parent if mutation is deep
+                            while(targetElement && !targetElement.matches('.toolbar-stat-textbox')) {
+                                targetElement = targetElement.parentElement;
+                            }
+
+                            if (targetElement && targetElement.matches('.toolbar-stat-textbox')) {
+                                for (const key in statConfig) {
+                                    if (targetElement.id === statConfig[key].selector.substring(1)) {
+                                        changedStats.add(key);
+                                        break;
+                                    }
+                                }
+                            }
+                        }
+                        if (changedStats.size > 0) {
+                           // console.log("Stat Bar Script: MutationObserver detected changes for:", Array.from(changedStats));
+                           changedStats.forEach(key => updateSingleStatVisual(key, statConfig[key]));
+                        }
+                    });
+
+                    for (const key in statConfig) {
+                        const container = document.querySelector(statConfig[key].selector);
+                        if (container) {
+                            // Observe the container for changes to its children (like textarea value)
+                            // and the textarea itself if it exists.
+                            observer.observe(container, { childList: true, subtree: true, characterData: true });
+                            console.log("Stat Bar Script: Observer attached to", container.id);
+                        } else {
+                            console.warn("Stat Bar Script: Could not attach observer, container not found for", key);
+                        }
+                    }
+                }
+
+                // More robust DOM ready check
+                if (document.readyState === "complete" || (document.readyState !== "loading" && !document.documentElement.doScroll)) {
+                    console.log("Stat Bar Script: DOM already ready.");
+                    initStatBars();
+                } else {
+                    document.addEventListener("DOMContentLoaded", () => {
+                        console.log("Stat Bar Script: DOMContentLoaded event.");
+                        initStatBars();
+                    });
+                }
+                 // Fallback for Gradio's dynamic loading, if DOMContentLoaded isn't enough
+                 window.addEventListener('gradio.rendered', () => {
+                    console.log('Stat Bar Script: Gradio rendered event detected.');
+                    initStatBars();
+                });
+
+            })();
+            </script>
+        """)
+
+        return block
+
+# --- Top-level Helper Functions (Used by Gradio callbacks, must be defined outside create_interface) ---
+
+def format_queue_status(jobs):
+    """Format job data for display in the queue status table"""
+    rows = []
+    for job in jobs:
+        created = time.strftime('%H:%M:%S', time.localtime(job.created_at)) if job.created_at else ""
+        started = time.strftime('%H:%M:%S', time.localtime(job.started_at)) if job.started_at else ""
+        completed = time.strftime('%H:%M:%S', time.localtime(job.completed_at)) if job.completed_at else ""
+
+        # Calculate elapsed time
+        elapsed_time = ""
+        if job.started_at:
+            if job.completed_at:
+                start_datetime = datetime.datetime.fromtimestamp(job.started_at)
+                complete_datetime = datetime.datetime.fromtimestamp(job.completed_at)
+                elapsed_seconds = (complete_datetime - start_datetime).total_seconds()
+                elapsed_time = f"{elapsed_seconds:.2f}s"
+            else:
+                # For running jobs, calculate elapsed time from now
+                start_datetime = datetime.datetime.fromtimestamp(job.started_at)
+                current_datetime = datetime.datetime.now()
+                elapsed_seconds = (current_datetime - start_datetime).total_seconds()
+                elapsed_time = f"{elapsed_seconds:.2f}s (running)"
+
+        # Get generation type from job data
+        generation_type = getattr(job, 'generation_type', 'Original')
+
+        # Get thumbnail from job data and format it as HTML for display
+        thumbnail = getattr(job, 'thumbnail', None)
+        thumbnail_html = f'<img src="{thumbnail}" width="64" height="64" style="object-fit: contain;">' if thumbnail else ""
+
+        rows.append([
+            job.id[:6] + '...',
+            generation_type,
+            job.status.value,
+            created,
+            started,
+            completed,
+            elapsed_time,
+            thumbnail_html  # Add formatted thumbnail HTML to row data
+        ])
+    return rows
+
+# Create the queue status update function (wrapper around format_queue_status)
+def update_queue_status_with_thumbnails(): # Function name is now slightly misleading, but keep for now to avoid breaking clicks
+    # This function is likely called by the refresh button and potentially the timer
+    # It needs access to the job_queue object
+    # Assuming job_queue is accessible globally or passed appropriately
+    # For now, let's assume it's globally accessible as defined in studio.py
+    # If not, this needs adjustment based on how job_queue is managed.
+    try:
+        # Need access to the global job_queue instance from studio.py
+        # This might require restructuring or passing job_queue differently.
+        # For now, assuming it's accessible (this might fail if run standalone)
+        from __main__ import job_queue # Attempt to import from main script scope
+
+        jobs = job_queue.get_all_jobs()
+        for job in jobs:
+            if job.status == JobStatus.PENDING:
+                job.queue_position = job_queue.get_queue_position(job.id)
+
+        if job_queue.current_job:
+            job_queue.current_job.status = JobStatus.RUNNING
+
+        return format_queue_status(jobs)
+    except ImportError:
+        print("Error: Could not import job_queue. Queue status update might fail.")
+        return [] # Return empty list on error
+    except Exception as e:
+        print(f"Error updating queue status: {e}")
+        return []