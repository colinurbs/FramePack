import gradio as gr
import time
import datetime
import random
import json
import os
from typing import List, Dict, Any, Optional
from PIL import Image
import numpy as np
import base64
import io
import json

from modules.video_queue import JobStatus, Job
from modules.prompt_handler import get_section_boundaries, get_quick_prompts, parse_timestamped_prompt
from diffusers_helper.gradio.progress_bar import make_progress_bar_css, make_progress_bar_html


def format_prompt_segments(segments):
    """Convert prompt segments to the format expected by the backend"""
    formatted_parts = []
    for segment in segments:
        start_time = segment.get('start_time', 0)
        prompt = segment.get('prompt', '')
        if prompt:
            formatted_parts.append(f"[{start_time}s: {prompt}]")
    return " ".join(formatted_parts)


def parse_prompt_segments(prompt_text):
    """Parse existing prompt text to segments for editing"""
    if not prompt_text or "[" not in prompt_text:
        return [{"start_time": 0, "prompt": prompt_text}]
    
    segments = []
    import re
    pattern = r'\[(\d+(?:\.\d+)?s)(?:-(\d+(?:\.\d+)?s))?\s*:\s*(.*?)\]'
    
    for match in re.finditer(pattern, prompt_text):
        start_time_str = match.group(1)
        section_text = match.group(3).strip()
        start_time = float(start_time_str.rstrip('s'))
        segments.append({"start_time": start_time, "prompt": section_text})
    
    # Sort by start time
    segments.sort(key=lambda x: x['start_time'])
    return segments if segments else [{"start_time": 0, "prompt": ""}]


def create_prompt_interface(default_prompt="[1s: The person waves hello] [3s: The person jumps up and down] [5s: The person does a dance]", max_segments=10):
    """Create a reusable prompt interface component"""
    
    # Container for the interface
    interface = {}
    
    # Parse initial prompt
    initial_segments = parse_prompt_segments(default_prompt)
    
    # Hidden state to store segments
    interface['prompt_segments_state'] = gr.State(initial_segments)
    
    # Main UI container
    with gr.Column():
        gr.Markdown("### Prompt Timeline")
        
        # Create rows for each segment
        interface['segment_rows'] = []
        interface['segment_visibility'] = []
        interface['segment_time_inputs'] = []
        interface['segment_prompt_inputs'] = []
        interface['segment_delete_buttons'] = []
        
        for i in range(max_segments):
            visible = (i < len(initial_segments))
            
            with gr.Row(visible=visible) as row:
                with gr.Column(scale=10):
                    with gr.Row():
                        time_input = gr.Number(
                            label=f"Segment {i + 1} - Start Time (seconds)",
                            value=initial_segments[i].get('start_time', 0) if i < len(initial_segments) else 0,
                            minimum=0,
                            maximum=120,
                            step=0.1
                        )
                        prompt_input = gr.Textbox(
                            label="Prompt",
                            value=initial_segments[i].get('prompt', '') if i < len(initial_segments) else '',
                            placeholder="Enter your prompt for this segment"
                        )
                with gr.Column(scale=1):
                    delete_btn = gr.Button("❌", variant="stop", size="sm")
            
            interface['segment_rows'].append(row)
            interface['segment_time_inputs'].append(time_input)
            interface['segment_prompt_inputs'].append(prompt_input)
            interface['segment_delete_buttons'].append(delete_btn)
        
        # Hidden components for state management
        interface['hidden_prompt'] = gr.Textbox(value=default_prompt, visible=False)
        interface['segment_count'] = gr.Number(value=len(initial_segments), visible=False)
        
        # Add segment button
        with gr.Row():
            interface['add_segment_button'] = gr.Button("+ Add Prompt Segment", variant="primary")
    
    return interface


def connect_prompt_interface_events(interface, max_segments=10):
    """Connect event handlers for the prompt interface"""
    
    # Helper functions for event handling
    def update_segments(segment_count, *inputs):
        """Update segments when time or prompt changes"""
        segments = []
        
        for i in range(0, len(inputs), 2):
            if i < segment_count * 2:
                time_val = inputs[i]
                prompt_val = inputs[i + 1]
                if prompt_val:  # Only include segments with content
                    segments.append({"start_time": time_val, "prompt": prompt_val})
        
        segments.sort(key=lambda x: x['start_time'])
        formatted_prompt = format_prompt_segments(segments)
        
        return segments, formatted_prompt
    
    def add_segment(segment_count):
        """Add a new segment"""
        new_count = min(segment_count + 1, max_segments)
        updates = []
        
        # Update visibility of rows
        for i in range(max_segments):
            updates.append(gr.update(visible=(i < new_count)))
        
        return [new_count] + updates
    
    def delete_segment(segment_index, segment_count, *inputs):
        """Delete a segment"""
        if segment_count <= 1:  # Keep at least one segment
            return [gr.update()] * (max_segments * 3 + 1)
        
        segments = []
        
        # Collect all segments except the deleted one
        for i in range(0, len(inputs), 2):
            if i < segment_count * 2 and i // 2 != segment_index:
                time_val = inputs[i]
                prompt_val = inputs[i + 1]
                if prompt_val:
                    segments.append({"start_time": time_val, "prompt": prompt_val})
        
        segments.sort(key=lambda x: x['start_time'])
        new_count = len(segments)
        
        # Prepare updates for all components
        updates = []
        
        # Update segment count
        updates.append(new_count)
        
        # Update row visibility
        for i in range(max_segments):
            updates.append(gr.update(visible=(i < new_count)))
        
        # Update time inputs
        for i in range(max_segments):
            if i < new_count:
                updates.append(gr.update(value=segments[i]['start_time']))
            else:
                updates.append(gr.update(value=0))
        
        # Update prompt inputs
        for i in range(max_segments):
            if i < new_count:
                updates.append(gr.update(value=segments[i]['prompt']))
            else:
                updates.append(gr.update(value=''))
        
        return updates
    
    # Get all inputs for the update function
    all_inputs = []
    for i in range(max_segments):
        all_inputs.extend([
            interface['segment_time_inputs'][i],
            interface['segment_prompt_inputs'][i]
        ])
    
    # Connect change handlers for all time and prompt inputs
    for i in range(max_segments):
        # Time input changes
        interface['segment_time_inputs'][i].change(
            fn=update_segments,
            inputs=[interface['segment_count']] + all_inputs,
            outputs=[interface['prompt_segments_state'], interface['hidden_prompt']]
        )
        
        # Prompt input changes
        interface['segment_prompt_inputs'][i].change(
            fn=update_segments,
            inputs=[interface['segment_count']] + all_inputs,
            outputs=[interface['prompt_segments_state'], interface['hidden_prompt']]
        )
        
        # Delete button clicks
        interface['segment_delete_buttons'][i].click(
            fn=delete_segment,
            inputs=[gr.Number(i, visible=False), interface['segment_count']] + all_inputs,
            outputs=[interface['segment_count']] + 
                    interface['segment_rows'] + 
                    interface['segment_time_inputs'] + 
                    interface['segment_prompt_inputs']
        )
    
    # Add segment button click
    interface['add_segment_button'].click(
        fn=add_segment,
        inputs=[interface['segment_count']],
        outputs=[interface['segment_count']] + interface['segment_rows']
    )
    
    return interface


def create_interface(
    process_fn,
    monitor_fn,
    end_process_fn,
    update_queue_status_fn,
    load_lora_file_fn,
    job_queue,
    settings,
    default_prompt: str = '[1s: The person waves hello] [3s: The person jumps up and down] [5s: The person does a dance]',
    lora_names: list = [],
    lora_values: list = []
):
    """
    Create the Gradio interface for the video generation application

    Args:
        process_fn: Function to process a new job
        monitor_fn: Function to monitor an existing job
        end_process_fn: Function to cancel the current job
        update_queue_status_fn: Function to update the queue status display
        default_prompt: Default prompt text
        lora_names: List of loaded LoRA names

    Returns:
        Gradio Blocks interface
    """
    # Get section boundaries and quick prompts
    section_boundaries = get_section_boundaries()
    quick_prompts = get_quick_prompts()

    # Create the interface
    css = make_progress_bar_css()
    css += """
    .contain-image img {
        object-fit: contain !important;
        width: 100% !important;
        height: 100% !important;
        background: #222;
    }
    
    .prompt-segment {
        border: 1px solid #444;
        border-radius: 8px;
        padding: 10px;
        margin-bottom: 10px;
        background: #1a1a1a;
    }
    
    .segment-controls {
        display: flex;
        gap: 10px;
        align-items: center;
        margin-top: 10px;
    }
    
    .time-input {
        width: 100px !important;
    }
    
    #fixed-toolbar {
        position: fixed;
        top: 0;
        left: 0;
        width: 100vw;
        z-index: 1000;
        background: rgb(11, 15, 25);
        color: #fff;
        padding: 10px 20px;
        display: flex;
        align-items: center;
        gap: 16px;
        box-shadow: 0 2px 8px rgba(0,0,0,0.1);
        border-bottom: 1px solid #4f46e5;
    }
    #toolbar-add-to-queue-btn button {
        font-size: 14px !important;
        padding: 4px 16px !important;
        height: 32px !important;
        min-width: 80px !important;
    }

    .gr-button-primary{
        color:white;
    }
    body, .gradio-container {
        padding-top: 40px !important;
    }
    .narrow-button {
        min-width: 40px !important;
        width: 40px !important;
        padding: 0 !important;
        margin: 0 !important;
    }
    .thumbnail-container {
        display: flex;
        flex-wrap: wrap;
        gap: 10px;
        padding: 10px;
    }
    .thumbnail-item {
        width: 100px;
        height: 100px;
        border: 1px solid #444;
        border-radius: 4px;
        overflow: hidden;
    }
    .thumbnail-item img {
        width: 100%;
        height: 100%;
        object-fit: cover;
    }
    #footer {
        margin-top: 20px;
        padding: 20px;
        border-top: 1px solid #eee;
    }
    #footer a:hover {
        color: #4f46e5 !important;
    }
    """

    # Get the theme from settings
    current_theme = settings.get("gradio_theme", "default") # Use default if not found
    block = gr.Blocks(css=css, title="FramePack Studio", theme=current_theme).queue()

    with block:

        with gr.Row(elem_id="fixed-toolbar"):
            gr.Markdown("<h1 style='margin:0;color:white;'>FramePack Studio</h1>")
            # with gr.Column(scale=1):
            #     queue_stats_display = gr.Markdown("<p style='margin:0;color:white;'>Queue: 0 | Completed: 0</p>")
            with gr.Column(scale=0):
                refresh_stats_btn = gr.Button("⟳", elem_id="refresh-stats-btn")


        # Hidden state to track the selected model type
        selected_model_type = gr.State("Original")

        with gr.Tabs():
            with gr.Tab("Generate (Original)", id="original_tab"):
                with gr.Row():
                    with gr.Column(scale=2):
                        input_image = gr.Image(
                            sources='upload',
                            type="numpy",
                            label="Image (optional)",
                            height=420,
                            elem_classes="contain-image"
                        )
                        

                        with gr.Accordion("Latent Image Options", open=False):
                            latent_type = gr.Dropdown(
                                ["Black", "White", "Noise", "Green Screen"], label="Latent Image", value="Black", info="Used as a starting point if no image is provided"
                            )

                        # Create prompt interface for Original model
                        prompt_interface = create_prompt_interface(default_prompt)
                        prompt_segments_state = prompt_interface['prompt_segments_state']
                        hidden_prompt = prompt_interface['hidden_prompt']
                        segment_count = prompt_interface['segment_count']
                        
                        # Connect events
                        connect_prompt_interface_events(prompt_interface)
                        
                        with gr.Accordion("Prompt Parameters", open=False):
                            blend_sections = gr.Slider(
                                minimum=0, maximum=10, value=4, step=1,
                                label="Number of sections to blend between prompts"
                            )
                        with gr.Accordion("Generation Parameters", open=True):
                            with gr.Row():
                                steps = gr.Slider(label="Steps", minimum=1, maximum=100, value=25, step=1)
                                total_second_length = gr.Slider(label="Video Length (Seconds)", minimum=1, maximum=120, value=6, step=0.1)
                            with gr.Row("Resolution"):
                                resolutionW = gr.Slider(
                                    label="Width", minimum=128, maximum=768, value=640, step=32, 
                                    info="Nearest valid width will be used."
                                )
                                resolutionH = gr.Slider(
                                    label="Height", minimum=128, maximum=768, value=640, step=32, 
                                    info="Nearest valid height will be used."
                                )
                                def on_input_image_change(img):
                                    if img is not None:
                                        return gr.update(info="Nearest valid bucket size will be used. Height will be adjusted automatically."), gr.update(visible=False)
                                    else:
                                        return gr.update(info="Nearest valid width will be used."), gr.update(visible=True)
                                input_image.change(fn=on_input_image_change, inputs=[input_image], outputs=[resolutionW, resolutionH])
                            with gr.Row("LoRAs"):
                                lora_selector = gr.Dropdown(
                                    choices=lora_names,
                                    label="Select LoRAs to Load",
                                    multiselect=True,
                                    value=[],
                                    info="Select one or more LoRAs to use for this job"
                                )
                                lora_names_states = gr.State(lora_names)
                                lora_sliders = {}
                                for lora in lora_names:
                                    lora_sliders[lora] = gr.Slider(
                                        minimum=0.0, maximum=2.0, value=1.0, step=0.01,
                                        label=f"{lora} Weight", visible=False, interactive=True
                                    )

                            with gr.Row("Metadata"):
                                json_upload = gr.File(
                                    label="Upload Metadata JSON (optional)",
                                    file_types=[".json"],
                                    type="filepath",
                                    height=100,
                                )
                                save_metadata = gr.Checkbox(label="Save Metadata", value=True, info="Save to JSON file")
                            with gr.Row("TeaCache"):
                                use_teacache = gr.Checkbox(label='Use TeaCache', value=True, info='Faster speed, but often makes hands and fingers slightly worse.')
                                n_prompt = gr.Textbox(label="Negative Prompt", value="", visible=False)  # Not used

                            with gr.Row():
                                seed = gr.Number(label="Seed", value=31337, precision=0)
                                randomize_seed = gr.Checkbox(label="Randomize", value=False, info="Generate a new random seed for each job")

                        with gr.Accordion("Advanced Parameters", open=False):
                            latent_window_size = gr.Slider(label="Latent Window Size", minimum=1, maximum=33, value=9, step=1, visible=True, info='Change at your own risk, very experimental')  # Should not change
                            cfg = gr.Slider(label="CFG Scale", minimum=1.0, maximum=32.0, value=1.0, step=0.01, visible=False)  # Should not change
                            gs = gr.Slider(label="Distilled CFG Scale", minimum=1.0, maximum=32.0, value=10.0, step=0.01)
                            rs = gr.Slider(label="CFG Re-Scale", minimum=0.0, maximum=1.0, value=0.0, step=0.01, visible=False)  # Should not change
                            gpu_memory_preservation = gr.Slider(label="GPU Inference Preserved Memory (GB) (larger means slower)", minimum=1, maximum=128, value=6, step=0.1, info="Set this number to a larger value if you encounter OOM. Larger value causes slower speed.")
                        with gr.Accordion("Output Parameters", open=False):
                            mp4_crf = gr.Slider(label="MP4 Compression", minimum=0, maximum=100, value=16, step=1, info="Lower means better quality. 0 is uncompressed. Change to 16 if you get black outputs. ")
                            clean_up_videos = gr.Checkbox(
                                label="Clean up video files",
                                value=True,
                                info="If checked, only the final video will be kept after generation."
                            )

                    with gr.Column():
                        preview_image = gr.Image(label="Next Latents", height=150, visible=True, type="numpy", interactive=False)
                        result_video = gr.Video(label="Finished Frames", autoplay=True, show_share_button=False, height=256, loop=True)
                        progress_desc = gr.Markdown('', elem_classes='no-generating-animation')
                        progress_bar = gr.HTML('', elem_classes='no-generating-animation')

                        with gr.Row():
                            current_job_id = gr.Textbox(label="Current Job ID", visible=True, interactive=True)
                            end_button = gr.Button(value="Cancel Current Job", interactive=True)
                            start_button = gr.Button(value="Add to Queue", elem_id="toolbar-add-to-queue-btn")

            with gr.Tab("Generate (F1)", id="f1_tab"):
                with gr.Row():
                    with gr.Column(scale=2):
                        f1_input_image = gr.Image(
                            sources='upload',
                            type="numpy",
                            label="Image (optional)",
                            height=420,
                            elem_classes="contain-image"
                        )


                        with gr.Accordion("Latent Image Options", open=False):
                            f1_latent_type = gr.Dropdown(
                                ["Black", "White", "Noise", "Green Screen"], label="Latent Image", value="Black", info="Used as a starting point if no image is provided"
                            )

                        # Create prompt interface for F1 model
                        f1_prompt_interface = create_prompt_interface(default_prompt)
                        f1_prompt_segments_state = f1_prompt_interface['prompt_segments_state']
                        f1_hidden_prompt = f1_prompt_interface['hidden_prompt']
                        f1_segment_count = f1_prompt_interface['segment_count']
                        
                        # Connect events for F1
                        connect_prompt_interface_events(f1_prompt_interface)

                        with gr.Accordion("Prompt Parameters", open=False):
                            f1_blend_sections = gr.Slider(
                                minimum=0, maximum=10, value=4, step=1,
                                label="Number of sections to blend between prompts"
                            )
                        with gr.Accordion("Generation Parameters", open=True):
                            with gr.Row():
                                f1_steps = gr.Slider(label="Steps", minimum=1, maximum=100, value=25, step=1)
                                f1_total_second_length = gr.Slider(label="Video Length (Seconds)", minimum=1, maximum=120, value=5, step=0.1)
                            with gr.Row("Resolution"):
                                f1_resolutionW = gr.Slider(
                                    label="Width", minimum=128, maximum=768, value=640, step=32, 
                                    info="Nearest valid width will be used."
                                )
                                f1_resolutionH = gr.Slider(
                                    label="Height", minimum=128, maximum=768, value=640, step=32,
                                    info="Nearest valid height will be used."
                                )
                                def f1_on_input_image_change(img):
                                    if img is not None:
                                        return gr.update(info="Nearest valid bucket size will be used. Height will be adjusted automatically."), gr.update(visible=False)
                                    else:
                                        return gr.update(info="Nearest valid width will be used."), gr.update(visible=True)
                                f1_input_image.change(fn=f1_on_input_image_change, inputs=[f1_input_image], outputs=[f1_resolutionW, f1_resolutionH])
                            with gr.Row("LoRAs"):
                                f1_lora_selector = gr.Dropdown(
                                    choices=lora_names,
                                    label="Select LoRAs to Load",
                                    multiselect=True,
                                    value=[],
                                    info="Select one or more LoRAs to use for this job"
                                )
                                f1_lora_names_states = gr.State(lora_names)
                                f1_lora_sliders = {}
                                for lora in lora_names:
                                    f1_lora_sliders[lora] = gr.Slider(
                                        minimum=0.0, maximum=2.0, value=1.0, step=0.01,
                                        label=f"{lora} Weight", visible=False, interactive=True
                                    )

                            with gr.Row("Metadata"):
                                f1_json_upload = gr.File(
                                    label="Upload Metadata JSON (optional)",
                                    file_types=[".json"],
                                    type="filepath",
                                    height=100,
                                )
                                f1_save_metadata = gr.Checkbox(label="Save Metadata", value=True, info="Save to JSON file")
                            with gr.Row("TeaCache"):
                                f1_use_teacache = gr.Checkbox(label='Use TeaCache', value=True, info='Faster speed, but often makes hands and fingers slightly worse.')
                                f1_n_prompt = gr.Textbox(label="Negative Prompt", value="", visible=True)

                            with gr.Row():
                                f1_seed = gr.Number(label="Seed", value=31337, precision=0)
                                f1_randomize_seed = gr.Checkbox(label="Randomize", value=False, info="Generate a new random seed for each job")

                        with gr.Accordion("Advanced Parameters", open=False):
                            f1_latent_window_size = gr.Slider(label="Latent Window Size", minimum=1, maximum=33, value=9, step=1, visible=True, info='Change at your own risk, very experimental')
                            f1_cfg = gr.Slider(label="CFG Scale", minimum=1.0, maximum=32.0, value=1.0, step=0.01, visible=False)
                            f1_gs = gr.Slider(label="Distilled CFG Scale", minimum=1.0, maximum=32.0, value=10.0, step=0.01)
                            f1_rs = gr.Slider(label="CFG Re-Scale", minimum=0.0, maximum=1.0, value=0.0, step=0.01, visible=False)
                            f1_gpu_memory_preservation = gr.Slider(label="GPU Inference Preserved Memory (GB) (larger means slower)", minimum=1, maximum=128, value=6, step=0.1, info="Set this number to a larger value if you encounter OOM. Larger value causes slower speed.")
                        with gr.Accordion("Output Parameters", open=False):
                            f1_mp4_crf = gr.Slider(label="MP4 Compression", minimum=0, maximum=100, value=16, step=1, info="Lower means better quality. 0 is uncompressed. Change to 16 if you get black outputs. ")
                            f1_clean_up_videos = gr.Checkbox(
                                label="Clean up video files",
                                value=True,
                                info="If checked, only the final video will be kept after generation."
                            )

                    with gr.Column():
                        f1_preview_image = gr.Image(label="Next Latents", height=150, visible=True, type="numpy", interactive=False)
                        f1_result_video = gr.Video(label="Finished Frames", autoplay=True, show_share_button=False, height=256, loop=True)
                        f1_progress_desc = gr.Markdown('', elem_classes='no-generating-animation')
                        f1_progress_bar = gr.HTML('', elem_classes='no-generating-animation')

                        with gr.Row():
                            f1_current_job_id = gr.Textbox(label="Current Job ID", visible=True, interactive=True)
                            f1_end_button = gr.Button(value="Cancel Current Job", interactive=True)
                            f1_start_button = gr.Button(value="Add to Queue", elem_id="toolbar-add-to-queue-btn")

            with gr.Tab("Queue"):
                with gr.Row():
                    with gr.Column():
                        # Create a container for the queue status
                        with gr.Row():
                            queue_status = gr.DataFrame(
                                headers=["Job ID", "Type", "Status", "Created", "Started", "Completed", "Elapsed"], # Removed Preview header
                                datatype=["str", "str", "str", "str", "str", "str", "str"], # Removed image datatype
                                label="Job Queue"
                            )
                        with gr.Row():
                            refresh_button = gr.Button("Refresh Queue")
                            # Connect the refresh button (Moved inside 'with block')
                            refresh_button.click(
                                fn=update_queue_status_fn, # Use the function passed in
                                inputs=[],
                                outputs=[queue_status]
                            )
                        # Create a container for thumbnails (kept for potential future use, though not displayed in DataFrame)
                        with gr.Row():
                            thumbnail_container = gr.Column()
                            thumbnail_container.elem_classes = ["thumbnail-container"]

<<<<<<< HEAD
=======
                        # Add CSS for thumbnails
                        css += """
                        .thumbnail-container {
                            display: flex;
                            flex-wrap: wrap;
                            gap: 10px;
                            padding: 10px;
                        }
                        .thumbnail-item {
                            width: 100px;
                            height: 100px;
                            border: 1px solid #444;
                            border-radius: 4px;
                            overflow: hidden;
                        }
                        .thumbnail-item img {
                            width: 100%;
                            height: 100%;
                            object-fit: cover;
                        }
                        """
            # with gr.TabItem("Outputs"):
            #     outputDirectory = settings.get("output_dir", settings.default_settings['output_dir'])
            #     def get_gallery_items():
            #         items = []
            #         for f in os.listdir(outputDirectory):
            #             if f.endswith(".png"):
            #                 prefix = os.path.splitext(f)[0]
            #                 latest_video = get_latest_video_version(prefix)
            #                 if latest_video:
            #                     video_path = os.path.join(outputDirectory, latest_video)
            #                     mtime = os.path.getmtime(video_path)
            #                     preview_path = os.path.join(outputDirectory, f)
            #                     items.append((preview_path, prefix, mtime))
            #         items.sort(key=lambda x: x[2], reverse=True)
            #         return [(i[0], i[1]) for i in items]
            #     def get_latest_video_version(prefix):
            #         max_number = -1
            #         selected_file = None
            #         for f in os.listdir(outputDirectory):
            #             if f.startswith(prefix + "_") and f.endswith(".mp4"):
            #                 num = int(f.replace(prefix + "_", '').replace(".mp4", ''))
            #                 if num > max_number:
            #                     max_number = num
            #                     selected_file = f
            #         return selected_file
            #     def load_video_and_info_from_prefix(prefix):
            #         video_file = get_latest_video_version(prefix)
            #         if not video_file:
            #             return None, "JSON not found."
            #         video_path = os.path.join(outputDirectory, video_file)
            #         json_path = os.path.join(outputDirectory, prefix) + ".json"
            #         info = {"description": "no info"}
            #         if os.path.exists(json_path):
            #             with open(json_path, "r", encoding="utf-8") as f:
            #                 info = json.load(f)
            #         return video_path, json.dumps(info, indent=2, ensure_ascii=False)
            #     gallery_items_state = gr.State(get_gallery_items())
            #     with gr.Row():
            #         with gr.Column(scale=2):
            #             thumbs = gr.Gallery(
            #                 # value=[i[0] for i in get_gallery_items()],
            #                 columns=[4],
            #                 allow_preview=False,
            #                 object_fit="cover",
            #                 height="auto"
            #             )
            #             refresh_button = gr.Button("Update")
            #         with gr.Column(scale=5):
            #             video_out = gr.Video(sources=[], autoplay=True, loop=True, visible=False)
            #         with gr.Column(scale=1):
            #             info_out = gr.Textbox(label="Generation info", visible=False)
            #         def refresh_gallery():
            #             new_items = get_gallery_items()
            #             return gr.update(value=[i[0] for i in new_items]), new_items
            #         refresh_button.click(fn=refresh_gallery, outputs=[thumbs, gallery_items_state])
                    
            #         def on_select(evt: gr.SelectData, gallery_items):
            #             prefix = gallery_items[evt.index][1]
            #             video, info = load_video_and_info_from_prefix(prefix)
            #             return gr.update(value=video, visible=True), gr.update(value=info, visible=True)
            #         thumbs.select(fn=on_select, inputs=[gallery_items_state], outputs=[video_out, info_out])

>>>>>>> ecbe3ee0
            with gr.Tab("Settings"):
                with gr.Row():
                    with gr.Column():
                        output_dir = gr.Textbox(
                            label="Output Directory",
                            value=settings.get("output_dir"),
                            placeholder="Path to save generated videos"
                        )
                        metadata_dir = gr.Textbox(
                            label="Metadata Directory",
                            value=settings.get("metadata_dir"),
                            placeholder="Path to save metadata files"
                        )
                        lora_dir = gr.Textbox(
                            label="LoRA Directory",
                            value=settings.get("lora_dir"),
                            placeholder="Path to LoRA models"
                        )
                        gradio_temp_dir = gr.Textbox(label="Gradio Temporary Directory", value=settings.get("gradio_temp_dir"))
                        auto_save = gr.Checkbox(
                            label="Auto-save settings",
                            value=settings.get("auto_save_settings", True)
                        )
                        # Add Gradio Theme Dropdown
                        gradio_themes = ["default", "base", "soft", "glass", "mono", "huggingface"]
                        theme_dropdown = gr.Dropdown(
                            label="Theme",
                            choices=gradio_themes,
                            value=settings.get("gradio_theme", "soft"),
                            info="Select the Gradio UI theme. Requires restart."
                        )
                        save_btn = gr.Button("Save Settings")
                        cleanup_btn = gr.Button("Clean Up Temporary Files")
                        status = gr.HTML("")
                        cleanup_output = gr.Textbox(label="Cleanup Status", interactive=False)

                        def save_settings(output_dir, metadata_dir, lora_dir, gradio_temp_dir, auto_save, selected_theme):
                            try:
                                settings.save_settings(
                                    output_dir=output_dir,
                                    metadata_dir=metadata_dir,
                                    lora_dir=lora_dir,
                                    gradio_temp_dir=gradio_temp_dir,
                                    auto_save_settings=auto_save,
                                    gradio_theme=selected_theme
                                )
                                return "<p style='color:green;'>Settings saved successfully! Restart required for theme change.</p>"
                            except Exception as e:
                                return f"<p style='color:red;'>Error saving settings: {str(e)}</p>"

                        save_btn.click(
                            fn=save_settings,
                            inputs=[output_dir, metadata_dir, lora_dir, gradio_temp_dir, auto_save, theme_dropdown],
                            outputs=[status]
                        )

                        def cleanup_temp_files():
                            """Clean up temporary files in the Gradio temp directory"""
                            temp_dir = settings.get("gradio_temp_dir")
                            if not temp_dir or not os.path.exists(temp_dir):
                                return "No temporary directory found or directory does not exist."
                            
                            try:
                                # Get all files in the temp directory
                                files = os.listdir(temp_dir)
                                removed_count = 0
                                
                                for file in files:
                                    file_path = os.path.join(temp_dir, file)
                                    try:
                                        if os.path.isfile(file_path):
                                            os.remove(file_path)
                                            removed_count += 1
                                    except Exception as e:
                                        print(f"Error removing {file_path}: {e}")
                                
                                return f"Cleaned up {removed_count} temporary files."
                            except Exception as e:
                                return f"Error cleaning up temporary files: {str(e)}"

                        cleanup_btn.click(
                            fn=cleanup_temp_files,
                            outputs=[cleanup_output]
                        )

        # --- Event Handlers and Connections (Now correctly indented) ---

        # Connect the main process function (wrapper for adding to queue)
        def process_with_queue_update(model_type, *args):
            # Extract all arguments (ensure order matches inputs lists)
<<<<<<< HEAD
            input_image, prompt_segments, hidden_prompt_text, n_prompt, seed_value, total_second_length, latent_window_size, steps, cfg, gs, rs, gpu_memory_preservation, use_teacache, mp4_crf, randomize_seed_checked, save_metadata_checked, blend_sections, latent_type, clean_up_videos, selected_loras, resolution, *lora_args = args
=======
            input_image, prompt_text, n_prompt, seed_value, total_second_length, latent_window_size, steps, cfg, gs, rs, gpu_memory_preservation, use_teacache, mp4_crf, randomize_seed_checked, save_metadata_checked, blend_sections, latent_type, clean_up_videos, selected_loras, resolutionW, resolutionH, *lora_args = args
>>>>>>> ecbe3ee0

            # Use the formatted prompt text
            prompt_text = hidden_prompt_text

            # Call the process function with all arguments
            result = process_fn(model_type, input_image, prompt_text, n_prompt, seed_value, total_second_length,
                            latent_window_size, steps, cfg, gs, rs, gpu_memory_preservation,
                            use_teacache, mp4_crf, save_metadata_checked, blend_sections, latent_type, clean_up_videos, selected_loras, resolutionW, resolutionH, *lora_args)

            # If randomize_seed is checked, generate a new random seed for the next job
            new_seed_value = None
            if randomize_seed_checked:
                new_seed_value = random.randint(0, 21474)
                print(f"Generated new seed for next job: {new_seed_value}")

            # If a job ID was created, automatically start monitoring it and update queue
            if result and result[1]:  # Check if job_id exists in results
                job_id = result[1]
                queue_status_data = update_queue_status_fn()

                # Add the new seed value to the results if randomize is checked
                if new_seed_value is not None:
                    return [result[0], job_id, result[2], result[3], result[4], result[5], result[6], queue_status_data, new_seed_value]
                else:
                    return [result[0], job_id, result[2], result[3], result[4], result[5], result[6], queue_status_data, gr.update()]

            # If no job ID was created, still return the new seed if randomize is checked
            if new_seed_value is not None:
                return result + [update_queue_status_fn(), new_seed_value]
            else:
                return result + [update_queue_status_fn(), gr.update()]

        # Custom end process function that ensures the queue is updated
        def end_process_with_update():
            queue_status_data = end_process_fn()
            # Make sure to return the queue status data
            return queue_status_data

        # --- Inputs Lists ---
        # --- Inputs for Original Model ---
        ips = [
            input_image,
            prompt_segments_state,
            hidden_prompt,
            n_prompt,
            seed,
            total_second_length,
            latent_window_size,
            steps,
            cfg,
            gs,
            rs,
            gpu_memory_preservation,
            use_teacache,
            mp4_crf,
            randomize_seed,
            save_metadata,
            blend_sections,
            latent_type,
            clean_up_videos,
            lora_selector,
            resolutionW,
            resolutionH,
            lora_names_states
        ]
        # Add LoRA sliders to the input list
        ips.extend([lora_sliders[lora] for lora in lora_names])

        # --- Inputs for F1 Model ---
        f1_ips = [
            f1_input_image,
            f1_prompt_segments_state,
            f1_hidden_prompt,
            f1_n_prompt,
            f1_seed,
            f1_total_second_length,
            f1_latent_window_size,
            f1_steps,
            f1_cfg,
            f1_gs,
            f1_rs,
            f1_gpu_memory_preservation,
            f1_use_teacache,
            f1_mp4_crf,
            f1_randomize_seed,
            f1_save_metadata,
            f1_blend_sections,
            f1_latent_type,
            f1_clean_up_videos,
            f1_lora_selector,
            f1_resolutionW,
            f1_resolutionH,
            f1_lora_names_states
        ]
        # Add F1 LoRA sliders to the input list
        f1_ips.extend([f1_lora_sliders[lora] for lora in lora_names])

        # --- Connect Buttons ---
        start_button.click(
            # Pass "Original" model type
            fn=lambda *args: process_with_queue_update("Original", *args),
            inputs=ips,
            outputs=[result_video, current_job_id, preview_image, progress_desc, progress_bar, start_button, end_button, queue_status, seed]
        )

        f1_start_button.click(
            # Pass "F1" model type
            fn=lambda *args: process_with_queue_update("F1", *args),
            inputs=f1_ips,
            # Update F1 outputs and shared queue/job ID
            outputs=[f1_result_video, f1_current_job_id, f1_preview_image, f1_progress_desc, f1_progress_bar, f1_start_button, f1_end_button, queue_status, f1_seed]
        )

        # Connect the end button to cancel the current job and update the queue
        end_button.click(
            fn=end_process_with_update,
            outputs=[queue_status]
        )
        f1_end_button.click(
            fn=end_process_with_update,
            outputs=[queue_status] # Update shared queue status display
        )

        # --- Connect Monitoring ---
        # Auto-monitor the current job when job_id changes
        # Monitor original tab
        current_job_id.change(
            fn=monitor_fn,
            inputs=[current_job_id],
            outputs=[result_video, current_job_id, preview_image, progress_desc, progress_bar, start_button, end_button]
        )

        # Monitor F1 tab (using the same monitor function for now, assuming job IDs are unique)
        f1_current_job_id.change(
            fn=monitor_fn,
            inputs=[f1_current_job_id],
            outputs=[f1_result_video, f1_current_job_id, f1_preview_image, f1_progress_desc, f1_progress_bar, f1_start_button, f1_end_button]
        )

        # --- Connect Queue Refresh ---
        refresh_stats_btn.click(
            fn=lambda: update_queue_status_fn(), # Use update_queue_status_fn passed in
            inputs=None,
            outputs=[queue_status]  # Removed queue_stats_display from outputs
        )

        # Set up auto-refresh for queue status (using a timer)
        refresh_timer = gr.Number(value=0, visible=False)
        def refresh_timer_fn():
            """Updates the timer value periodically to trigger queue refresh"""
            return int(time.time())
        # This timer seems unused, maybe intended for block.load()? Keeping definition for now.
        # refresh_timer.change(
        #     fn=update_queue_status_fn, # Use the function passed in
        #     outputs=[queue_status] # Update shared queue status display
        # )

        # --- Connect LoRA UI ---
        # Function to update slider visibility based on selection
        def update_lora_sliders(selected_loras):
            updates = []
            # Need to handle potential missing keys if lora_names changes dynamically
            # For now, assume lora_names passed to create_interface is static
            for lora in lora_names:
                 updates.append(gr.update(visible=(lora in selected_loras)))
            # Ensure the output list matches the number of sliders defined
            num_sliders = len(lora_sliders)
            return updates[:num_sliders] # Return only updates for existing sliders

        # Connect the dropdown to the sliders
        lora_selector.change(
            fn=update_lora_sliders,
            inputs=[lora_selector],
            outputs=[lora_sliders[lora] for lora in lora_names] # Assumes lora_sliders keys match lora_names
        )

        # Function to update F1 LoRA sliders
        def update_f1_lora_sliders(selected_loras):
            updates = []
            for lora in lora_names:
                 updates.append(gr.update(visible=(lora in selected_loras)))
            num_sliders = len(f1_lora_sliders)
            return updates[:num_sliders]

        # Connect the F1 dropdown to the F1 sliders
        f1_lora_selector.change(
            fn=update_f1_lora_sliders,
            inputs=[f1_lora_selector],
            outputs=[f1_lora_sliders[lora] for lora in lora_names]
        )

        # --- Connect Metadata Loading for both models ---
        def load_metadata_from_json(json_path, max_segments=10):
            if not json_path:
                return [gr.update()] * (3 + len(lora_names) + max_segments * 3 + 1)

            try:
                with open(json_path, 'r') as f:
                    metadata = json.load(f)

                prompt_val = metadata.get('prompt')
                seed_val = metadata.get('seed')

                # Parse the prompt into segments
                segments = parse_prompt_segments(prompt_val) if prompt_val else [{"start_time": 0, "prompt": ""}]
                segment_count = len(segments)

                # Check for LoRA values in metadata
                lora_weights = metadata.get('loras', {})

                print(f"Loaded metadata from JSON: {json_path}")
                print(f"Prompt: {prompt_val}, Seed: {seed_val}")

                # Update the UI components
                updates = []
                
                # prompt_segments_state
                updates.append(segments)
                
                # hidden_prompt
                updates.append(gr.update(value=prompt_val) if prompt_val else gr.update())
                
                # seed
                updates.append(gr.update(value=seed_val) if seed_val is not None else gr.update())
                
                # LoRA sliders
                for lora in lora_names:
                    if lora in lora_weights:
                        updates.append(gr.update(value=lora_weights[lora]))
                    else:
                        updates.append(gr.update())

                # segment_count
                updates.append(segment_count)

                # Update visibility of rows
                for i in range(max_segments):
                    updates.append(gr.update(visible=(i < segment_count)))

                # Update time inputs
                for i in range(max_segments):
                    if i < segment_count:
                        updates.append(gr.update(value=segments[i]['start_time']))
                    else:
                        updates.append(gr.update(value=0))

                # Update prompt inputs  
                for i in range(max_segments):
                    if i < segment_count:
                        updates.append(gr.update(value=segments[i]['prompt']))
                    else:
                        updates.append(gr.update(value=''))

                return updates

            except Exception as e:
                print(f"Error loading metadata: {e}")
                return [gr.update()] * (3 + len(lora_names) + max_segments * 3 + 1)

        # Connect JSON metadata loader for Original tab
        json_upload.change(
            fn=load_metadata_from_json,
            inputs=[json_upload],
            outputs=[prompt_segments_state, hidden_prompt, seed] + 
                    [lora_sliders[lora] for lora in lora_names] + 
                    [segment_count] + 
                    prompt_interface['segment_rows'] + 
                    prompt_interface['segment_time_inputs'] + 
                    prompt_interface['segment_prompt_inputs']
        )

        # Connect JSON metadata loader for F1 tab
        f1_json_upload.change(
            fn=load_metadata_from_json,
            inputs=[f1_json_upload],
            outputs=[f1_prompt_segments_state, f1_hidden_prompt, f1_seed] + 
                    [f1_lora_sliders[lora] for lora in lora_names] + 
                    [f1_segment_count] + 
                    f1_prompt_interface['segment_rows'] + 
                    f1_prompt_interface['segment_time_inputs'] + 
                    f1_prompt_interface['segment_prompt_inputs']
        )

        # Add footer with social links
        with gr.Row(elem_id="footer"):
            with gr.Column(scale=1):
                gr.HTML("""
                <div style="text-align: center; padding: 20px; color: #666;">
                    <div style="margin-top: 10px;">
                        <a href="https://patreon.com/Colinu" target="_blank" style="margin: 0 10px; color: #666; text-decoration: none;">
                            <i class="fab fa-patreon"></i>Support on Patreon
                        </a>
                        <a href="https://discord.gg/MtuM7gFJ3V" target="_blank" style="margin: 0 10px; color: #666; text-decoration: none;">
                            <i class="fab fa-discord"></i> Discord
                        </a>
                        <a href="https://github.com/colinurbs/FramePack-Studio" target="_blank" style="margin: 0 10px; color: #666; text-decoration: none;">
                            <i class="fab fa-github"></i> GitHub
                        </a>
                    </div>
                </div>
                """)

    return block


# --- Top-level Helper Functions (Used by Gradio callbacks, must be defined outside create_interface) ---

def format_queue_status(jobs):
    """Format job data for display in the queue status table"""
    rows = []
    for job in jobs:
        created = time.strftime('%Y-%m-%d %H:%M:%S', time.localtime(job.created_at)) if job.created_at else ""
        started = time.strftime('%Y-%m-%d %H:%M:%S', time.localtime(job.started_at)) if job.started_at else ""
        completed = time.strftime('%Y-%m-%d %H:%M:%S', time.localtime(job.completed_at)) if job.completed_at else ""

        # Calculate elapsed time
        elapsed_time = ""
        if job.started_at:
            if job.completed_at:
                start_datetime = datetime.datetime.fromtimestamp(job.started_at)
                complete_datetime = datetime.datetime.fromtimestamp(job.completed_at)
                elapsed_seconds = (complete_datetime - start_datetime).total_seconds()
                elapsed_time = f"{elapsed_seconds:.2f}s"
            else:
                # For running jobs, calculate elapsed time from now
                start_datetime = datetime.datetime.fromtimestamp(job.started_at)
                current_datetime = datetime.datetime.now()
                elapsed_seconds = (current_datetime - start_datetime).total_seconds()
                elapsed_time = f"{elapsed_seconds:.2f}s (running)"

        # Get generation type from job data
        generation_type = getattr(job, 'generation_type', 'Original')

        # Removed thumbnail processing

        rows.append([
            job.id[:6] + '...',
            generation_type,
            job.status.value,
            created,
            started,
            completed,
            elapsed_time
            # Removed thumbnail from row data
        ])
    return rows<|MERGE_RESOLUTION|>--- conflicted
+++ resolved
@@ -1,1131 +1,1103 @@
-import gradio as gr
-import time
-import datetime
-import random
-import json
-import os
-from typing import List, Dict, Any, Optional
-from PIL import Image
-import numpy as np
-import base64
-import io
-import json
-
-from modules.video_queue import JobStatus, Job
-from modules.prompt_handler import get_section_boundaries, get_quick_prompts, parse_timestamped_prompt
-from diffusers_helper.gradio.progress_bar import make_progress_bar_css, make_progress_bar_html
-
-
-def format_prompt_segments(segments):
-    """Convert prompt segments to the format expected by the backend"""
-    formatted_parts = []
-    for segment in segments:
-        start_time = segment.get('start_time', 0)
-        prompt = segment.get('prompt', '')
-        if prompt:
-            formatted_parts.append(f"[{start_time}s: {prompt}]")
-    return " ".join(formatted_parts)
-
-
-def parse_prompt_segments(prompt_text):
-    """Parse existing prompt text to segments for editing"""
-    if not prompt_text or "[" not in prompt_text:
-        return [{"start_time": 0, "prompt": prompt_text}]
-    
-    segments = []
-    import re
-    pattern = r'\[(\d+(?:\.\d+)?s)(?:-(\d+(?:\.\d+)?s))?\s*:\s*(.*?)\]'
-    
-    for match in re.finditer(pattern, prompt_text):
-        start_time_str = match.group(1)
-        section_text = match.group(3).strip()
-        start_time = float(start_time_str.rstrip('s'))
-        segments.append({"start_time": start_time, "prompt": section_text})
-    
-    # Sort by start time
-    segments.sort(key=lambda x: x['start_time'])
-    return segments if segments else [{"start_time": 0, "prompt": ""}]
-
-
-def create_prompt_interface(default_prompt="[1s: The person waves hello] [3s: The person jumps up and down] [5s: The person does a dance]", max_segments=10):
-    """Create a reusable prompt interface component"""
-    
-    # Container for the interface
-    interface = {}
-    
-    # Parse initial prompt
-    initial_segments = parse_prompt_segments(default_prompt)
-    
-    # Hidden state to store segments
-    interface['prompt_segments_state'] = gr.State(initial_segments)
-    
-    # Main UI container
-    with gr.Column():
-        gr.Markdown("### Prompt Timeline")
-        
-        # Create rows for each segment
-        interface['segment_rows'] = []
-        interface['segment_visibility'] = []
-        interface['segment_time_inputs'] = []
-        interface['segment_prompt_inputs'] = []
-        interface['segment_delete_buttons'] = []
-        
-        for i in range(max_segments):
-            visible = (i < len(initial_segments))
-            
-            with gr.Row(visible=visible) as row:
-                with gr.Column(scale=10):
-                    with gr.Row():
-                        time_input = gr.Number(
-                            label=f"Segment {i + 1} - Start Time (seconds)",
-                            value=initial_segments[i].get('start_time', 0) if i < len(initial_segments) else 0,
-                            minimum=0,
-                            maximum=120,
-                            step=0.1
-                        )
-                        prompt_input = gr.Textbox(
-                            label="Prompt",
-                            value=initial_segments[i].get('prompt', '') if i < len(initial_segments) else '',
-                            placeholder="Enter your prompt for this segment"
-                        )
-                with gr.Column(scale=1):
-                    delete_btn = gr.Button("❌", variant="stop", size="sm")
-            
-            interface['segment_rows'].append(row)
-            interface['segment_time_inputs'].append(time_input)
-            interface['segment_prompt_inputs'].append(prompt_input)
-            interface['segment_delete_buttons'].append(delete_btn)
-        
-        # Hidden components for state management
-        interface['hidden_prompt'] = gr.Textbox(value=default_prompt, visible=False)
-        interface['segment_count'] = gr.Number(value=len(initial_segments), visible=False)
-        
-        # Add segment button
-        with gr.Row():
-            interface['add_segment_button'] = gr.Button("+ Add Prompt Segment", variant="primary")
-    
-    return interface
-
-
-def connect_prompt_interface_events(interface, max_segments=10):
-    """Connect event handlers for the prompt interface"""
-    
-    # Helper functions for event handling
-    def update_segments(segment_count, *inputs):
-        """Update segments when time or prompt changes"""
-        segments = []
-        
-        for i in range(0, len(inputs), 2):
-            if i < segment_count * 2:
-                time_val = inputs[i]
-                prompt_val = inputs[i + 1]
-                if prompt_val:  # Only include segments with content
-                    segments.append({"start_time": time_val, "prompt": prompt_val})
-        
-        segments.sort(key=lambda x: x['start_time'])
-        formatted_prompt = format_prompt_segments(segments)
-        
-        return segments, formatted_prompt
-    
-    def add_segment(segment_count):
-        """Add a new segment"""
-        new_count = min(segment_count + 1, max_segments)
-        updates = []
-        
-        # Update visibility of rows
-        for i in range(max_segments):
-            updates.append(gr.update(visible=(i < new_count)))
-        
-        return [new_count] + updates
-    
-    def delete_segment(segment_index, segment_count, *inputs):
-        """Delete a segment"""
-        if segment_count <= 1:  # Keep at least one segment
-            return [gr.update()] * (max_segments * 3 + 1)
-        
-        segments = []
-        
-        # Collect all segments except the deleted one
-        for i in range(0, len(inputs), 2):
-            if i < segment_count * 2 and i // 2 != segment_index:
-                time_val = inputs[i]
-                prompt_val = inputs[i + 1]
-                if prompt_val:
-                    segments.append({"start_time": time_val, "prompt": prompt_val})
-        
-        segments.sort(key=lambda x: x['start_time'])
-        new_count = len(segments)
-        
-        # Prepare updates for all components
-        updates = []
-        
-        # Update segment count
-        updates.append(new_count)
-        
-        # Update row visibility
-        for i in range(max_segments):
-            updates.append(gr.update(visible=(i < new_count)))
-        
-        # Update time inputs
-        for i in range(max_segments):
-            if i < new_count:
-                updates.append(gr.update(value=segments[i]['start_time']))
-            else:
-                updates.append(gr.update(value=0))
-        
-        # Update prompt inputs
-        for i in range(max_segments):
-            if i < new_count:
-                updates.append(gr.update(value=segments[i]['prompt']))
-            else:
-                updates.append(gr.update(value=''))
-        
-        return updates
-    
-    # Get all inputs for the update function
-    all_inputs = []
-    for i in range(max_segments):
-        all_inputs.extend([
-            interface['segment_time_inputs'][i],
-            interface['segment_prompt_inputs'][i]
-        ])
-    
-    # Connect change handlers for all time and prompt inputs
-    for i in range(max_segments):
-        # Time input changes
-        interface['segment_time_inputs'][i].change(
-            fn=update_segments,
-            inputs=[interface['segment_count']] + all_inputs,
-            outputs=[interface['prompt_segments_state'], interface['hidden_prompt']]
-        )
-        
-        # Prompt input changes
-        interface['segment_prompt_inputs'][i].change(
-            fn=update_segments,
-            inputs=[interface['segment_count']] + all_inputs,
-            outputs=[interface['prompt_segments_state'], interface['hidden_prompt']]
-        )
-        
-        # Delete button clicks
-        interface['segment_delete_buttons'][i].click(
-            fn=delete_segment,
-            inputs=[gr.Number(i, visible=False), interface['segment_count']] + all_inputs,
-            outputs=[interface['segment_count']] + 
-                    interface['segment_rows'] + 
-                    interface['segment_time_inputs'] + 
-                    interface['segment_prompt_inputs']
-        )
-    
-    # Add segment button click
-    interface['add_segment_button'].click(
-        fn=add_segment,
-        inputs=[interface['segment_count']],
-        outputs=[interface['segment_count']] + interface['segment_rows']
-    )
-    
-    return interface
-
-
-def create_interface(
-    process_fn,
-    monitor_fn,
-    end_process_fn,
-    update_queue_status_fn,
-    load_lora_file_fn,
-    job_queue,
-    settings,
-    default_prompt: str = '[1s: The person waves hello] [3s: The person jumps up and down] [5s: The person does a dance]',
-    lora_names: list = [],
-    lora_values: list = []
-):
-    """
-    Create the Gradio interface for the video generation application
-
-    Args:
-        process_fn: Function to process a new job
-        monitor_fn: Function to monitor an existing job
-        end_process_fn: Function to cancel the current job
-        update_queue_status_fn: Function to update the queue status display
-        default_prompt: Default prompt text
-        lora_names: List of loaded LoRA names
-
-    Returns:
-        Gradio Blocks interface
-    """
-    # Get section boundaries and quick prompts
-    section_boundaries = get_section_boundaries()
-    quick_prompts = get_quick_prompts()
-
-    # Create the interface
-    css = make_progress_bar_css()
-    css += """
-    .contain-image img {
-        object-fit: contain !important;
-        width: 100% !important;
-        height: 100% !important;
-        background: #222;
-    }
-    
-    .prompt-segment {
-        border: 1px solid #444;
-        border-radius: 8px;
-        padding: 10px;
-        margin-bottom: 10px;
-        background: #1a1a1a;
-    }
-    
-    .segment-controls {
-        display: flex;
-        gap: 10px;
-        align-items: center;
-        margin-top: 10px;
-    }
-    
-    .time-input {
-        width: 100px !important;
-    }
-    
-    #fixed-toolbar {
-        position: fixed;
-        top: 0;
-        left: 0;
-        width: 100vw;
-        z-index: 1000;
-        background: rgb(11, 15, 25);
-        color: #fff;
-        padding: 10px 20px;
-        display: flex;
-        align-items: center;
-        gap: 16px;
-        box-shadow: 0 2px 8px rgba(0,0,0,0.1);
-        border-bottom: 1px solid #4f46e5;
-    }
-    #toolbar-add-to-queue-btn button {
-        font-size: 14px !important;
-        padding: 4px 16px !important;
-        height: 32px !important;
-        min-width: 80px !important;
-    }
-
-    .gr-button-primary{
-        color:white;
-    }
-    body, .gradio-container {
-        padding-top: 40px !important;
-    }
-    .narrow-button {
-        min-width: 40px !important;
-        width: 40px !important;
-        padding: 0 !important;
-        margin: 0 !important;
-    }
-    .thumbnail-container {
-        display: flex;
-        flex-wrap: wrap;
-        gap: 10px;
-        padding: 10px;
-    }
-    .thumbnail-item {
-        width: 100px;
-        height: 100px;
-        border: 1px solid #444;
-        border-radius: 4px;
-        overflow: hidden;
-    }
-    .thumbnail-item img {
-        width: 100%;
-        height: 100%;
-        object-fit: cover;
-    }
-    #footer {
-        margin-top: 20px;
-        padding: 20px;
-        border-top: 1px solid #eee;
-    }
-    #footer a:hover {
-        color: #4f46e5 !important;
-    }
-    """
-
-    # Get the theme from settings
-    current_theme = settings.get("gradio_theme", "default") # Use default if not found
-    block = gr.Blocks(css=css, title="FramePack Studio", theme=current_theme).queue()
-
-    with block:
-
-        with gr.Row(elem_id="fixed-toolbar"):
-            gr.Markdown("<h1 style='margin:0;color:white;'>FramePack Studio</h1>")
-            # with gr.Column(scale=1):
-            #     queue_stats_display = gr.Markdown("<p style='margin:0;color:white;'>Queue: 0 | Completed: 0</p>")
-            with gr.Column(scale=0):
-                refresh_stats_btn = gr.Button("⟳", elem_id="refresh-stats-btn")
-
-
-        # Hidden state to track the selected model type
-        selected_model_type = gr.State("Original")
-
-        with gr.Tabs():
-            with gr.Tab("Generate (Original)", id="original_tab"):
-                with gr.Row():
-                    with gr.Column(scale=2):
-                        input_image = gr.Image(
-                            sources='upload',
-                            type="numpy",
-                            label="Image (optional)",
-                            height=420,
-                            elem_classes="contain-image"
-                        )
-                        
-
-                        with gr.Accordion("Latent Image Options", open=False):
-                            latent_type = gr.Dropdown(
-                                ["Black", "White", "Noise", "Green Screen"], label="Latent Image", value="Black", info="Used as a starting point if no image is provided"
-                            )
-
-                        # Create prompt interface for Original model
-                        prompt_interface = create_prompt_interface(default_prompt)
-                        prompt_segments_state = prompt_interface['prompt_segments_state']
-                        hidden_prompt = prompt_interface['hidden_prompt']
-                        segment_count = prompt_interface['segment_count']
-                        
-                        # Connect events
-                        connect_prompt_interface_events(prompt_interface)
-                        
-                        with gr.Accordion("Prompt Parameters", open=False):
-                            blend_sections = gr.Slider(
-                                minimum=0, maximum=10, value=4, step=1,
-                                label="Number of sections to blend between prompts"
-                            )
-                        with gr.Accordion("Generation Parameters", open=True):
-                            with gr.Row():
-                                steps = gr.Slider(label="Steps", minimum=1, maximum=100, value=25, step=1)
-                                total_second_length = gr.Slider(label="Video Length (Seconds)", minimum=1, maximum=120, value=6, step=0.1)
-                            with gr.Row("Resolution"):
-                                resolutionW = gr.Slider(
-                                    label="Width", minimum=128, maximum=768, value=640, step=32, 
-                                    info="Nearest valid width will be used."
-                                )
-                                resolutionH = gr.Slider(
-                                    label="Height", minimum=128, maximum=768, value=640, step=32, 
-                                    info="Nearest valid height will be used."
-                                )
-                                def on_input_image_change(img):
-                                    if img is not None:
-                                        return gr.update(info="Nearest valid bucket size will be used. Height will be adjusted automatically."), gr.update(visible=False)
-                                    else:
-                                        return gr.update(info="Nearest valid width will be used."), gr.update(visible=True)
-                                input_image.change(fn=on_input_image_change, inputs=[input_image], outputs=[resolutionW, resolutionH])
-                            with gr.Row("LoRAs"):
-                                lora_selector = gr.Dropdown(
-                                    choices=lora_names,
-                                    label="Select LoRAs to Load",
-                                    multiselect=True,
-                                    value=[],
-                                    info="Select one or more LoRAs to use for this job"
-                                )
-                                lora_names_states = gr.State(lora_names)
-                                lora_sliders = {}
-                                for lora in lora_names:
-                                    lora_sliders[lora] = gr.Slider(
-                                        minimum=0.0, maximum=2.0, value=1.0, step=0.01,
-                                        label=f"{lora} Weight", visible=False, interactive=True
-                                    )
-
-                            with gr.Row("Metadata"):
-                                json_upload = gr.File(
-                                    label="Upload Metadata JSON (optional)",
-                                    file_types=[".json"],
-                                    type="filepath",
-                                    height=100,
-                                )
-                                save_metadata = gr.Checkbox(label="Save Metadata", value=True, info="Save to JSON file")
-                            with gr.Row("TeaCache"):
-                                use_teacache = gr.Checkbox(label='Use TeaCache', value=True, info='Faster speed, but often makes hands and fingers slightly worse.')
-                                n_prompt = gr.Textbox(label="Negative Prompt", value="", visible=False)  # Not used
-
-                            with gr.Row():
-                                seed = gr.Number(label="Seed", value=31337, precision=0)
-                                randomize_seed = gr.Checkbox(label="Randomize", value=False, info="Generate a new random seed for each job")
-
-                        with gr.Accordion("Advanced Parameters", open=False):
-                            latent_window_size = gr.Slider(label="Latent Window Size", minimum=1, maximum=33, value=9, step=1, visible=True, info='Change at your own risk, very experimental')  # Should not change
-                            cfg = gr.Slider(label="CFG Scale", minimum=1.0, maximum=32.0, value=1.0, step=0.01, visible=False)  # Should not change
-                            gs = gr.Slider(label="Distilled CFG Scale", minimum=1.0, maximum=32.0, value=10.0, step=0.01)
-                            rs = gr.Slider(label="CFG Re-Scale", minimum=0.0, maximum=1.0, value=0.0, step=0.01, visible=False)  # Should not change
-                            gpu_memory_preservation = gr.Slider(label="GPU Inference Preserved Memory (GB) (larger means slower)", minimum=1, maximum=128, value=6, step=0.1, info="Set this number to a larger value if you encounter OOM. Larger value causes slower speed.")
-                        with gr.Accordion("Output Parameters", open=False):
-                            mp4_crf = gr.Slider(label="MP4 Compression", minimum=0, maximum=100, value=16, step=1, info="Lower means better quality. 0 is uncompressed. Change to 16 if you get black outputs. ")
-                            clean_up_videos = gr.Checkbox(
-                                label="Clean up video files",
-                                value=True,
-                                info="If checked, only the final video will be kept after generation."
-                            )
-
-                    with gr.Column():
-                        preview_image = gr.Image(label="Next Latents", height=150, visible=True, type="numpy", interactive=False)
-                        result_video = gr.Video(label="Finished Frames", autoplay=True, show_share_button=False, height=256, loop=True)
-                        progress_desc = gr.Markdown('', elem_classes='no-generating-animation')
-                        progress_bar = gr.HTML('', elem_classes='no-generating-animation')
-
-                        with gr.Row():
-                            current_job_id = gr.Textbox(label="Current Job ID", visible=True, interactive=True)
-                            end_button = gr.Button(value="Cancel Current Job", interactive=True)
-                            start_button = gr.Button(value="Add to Queue", elem_id="toolbar-add-to-queue-btn")
-
-            with gr.Tab("Generate (F1)", id="f1_tab"):
-                with gr.Row():
-                    with gr.Column(scale=2):
-                        f1_input_image = gr.Image(
-                            sources='upload',
-                            type="numpy",
-                            label="Image (optional)",
-                            height=420,
-                            elem_classes="contain-image"
-                        )
-
-
-                        with gr.Accordion("Latent Image Options", open=False):
-                            f1_latent_type = gr.Dropdown(
-                                ["Black", "White", "Noise", "Green Screen"], label="Latent Image", value="Black", info="Used as a starting point if no image is provided"
-                            )
-
-                        # Create prompt interface for F1 model
-                        f1_prompt_interface = create_prompt_interface(default_prompt)
-                        f1_prompt_segments_state = f1_prompt_interface['prompt_segments_state']
-                        f1_hidden_prompt = f1_prompt_interface['hidden_prompt']
-                        f1_segment_count = f1_prompt_interface['segment_count']
-                        
-                        # Connect events for F1
-                        connect_prompt_interface_events(f1_prompt_interface)
-
-                        with gr.Accordion("Prompt Parameters", open=False):
-                            f1_blend_sections = gr.Slider(
-                                minimum=0, maximum=10, value=4, step=1,
-                                label="Number of sections to blend between prompts"
-                            )
-                        with gr.Accordion("Generation Parameters", open=True):
-                            with gr.Row():
-                                f1_steps = gr.Slider(label="Steps", minimum=1, maximum=100, value=25, step=1)
-                                f1_total_second_length = gr.Slider(label="Video Length (Seconds)", minimum=1, maximum=120, value=5, step=0.1)
-                            with gr.Row("Resolution"):
-                                f1_resolutionW = gr.Slider(
-                                    label="Width", minimum=128, maximum=768, value=640, step=32, 
-                                    info="Nearest valid width will be used."
-                                )
-                                f1_resolutionH = gr.Slider(
-                                    label="Height", minimum=128, maximum=768, value=640, step=32,
-                                    info="Nearest valid height will be used."
-                                )
-                                def f1_on_input_image_change(img):
-                                    if img is not None:
-                                        return gr.update(info="Nearest valid bucket size will be used. Height will be adjusted automatically."), gr.update(visible=False)
-                                    else:
-                                        return gr.update(info="Nearest valid width will be used."), gr.update(visible=True)
-                                f1_input_image.change(fn=f1_on_input_image_change, inputs=[f1_input_image], outputs=[f1_resolutionW, f1_resolutionH])
-                            with gr.Row("LoRAs"):
-                                f1_lora_selector = gr.Dropdown(
-                                    choices=lora_names,
-                                    label="Select LoRAs to Load",
-                                    multiselect=True,
-                                    value=[],
-                                    info="Select one or more LoRAs to use for this job"
-                                )
-                                f1_lora_names_states = gr.State(lora_names)
-                                f1_lora_sliders = {}
-                                for lora in lora_names:
-                                    f1_lora_sliders[lora] = gr.Slider(
-                                        minimum=0.0, maximum=2.0, value=1.0, step=0.01,
-                                        label=f"{lora} Weight", visible=False, interactive=True
-                                    )
-
-                            with gr.Row("Metadata"):
-                                f1_json_upload = gr.File(
-                                    label="Upload Metadata JSON (optional)",
-                                    file_types=[".json"],
-                                    type="filepath",
-                                    height=100,
-                                )
-                                f1_save_metadata = gr.Checkbox(label="Save Metadata", value=True, info="Save to JSON file")
-                            with gr.Row("TeaCache"):
-                                f1_use_teacache = gr.Checkbox(label='Use TeaCache', value=True, info='Faster speed, but often makes hands and fingers slightly worse.')
-                                f1_n_prompt = gr.Textbox(label="Negative Prompt", value="", visible=True)
-
-                            with gr.Row():
-                                f1_seed = gr.Number(label="Seed", value=31337, precision=0)
-                                f1_randomize_seed = gr.Checkbox(label="Randomize", value=False, info="Generate a new random seed for each job")
-
-                        with gr.Accordion("Advanced Parameters", open=False):
-                            f1_latent_window_size = gr.Slider(label="Latent Window Size", minimum=1, maximum=33, value=9, step=1, visible=True, info='Change at your own risk, very experimental')
-                            f1_cfg = gr.Slider(label="CFG Scale", minimum=1.0, maximum=32.0, value=1.0, step=0.01, visible=False)
-                            f1_gs = gr.Slider(label="Distilled CFG Scale", minimum=1.0, maximum=32.0, value=10.0, step=0.01)
-                            f1_rs = gr.Slider(label="CFG Re-Scale", minimum=0.0, maximum=1.0, value=0.0, step=0.01, visible=False)
-                            f1_gpu_memory_preservation = gr.Slider(label="GPU Inference Preserved Memory (GB) (larger means slower)", minimum=1, maximum=128, value=6, step=0.1, info="Set this number to a larger value if you encounter OOM. Larger value causes slower speed.")
-                        with gr.Accordion("Output Parameters", open=False):
-                            f1_mp4_crf = gr.Slider(label="MP4 Compression", minimum=0, maximum=100, value=16, step=1, info="Lower means better quality. 0 is uncompressed. Change to 16 if you get black outputs. ")
-                            f1_clean_up_videos = gr.Checkbox(
-                                label="Clean up video files",
-                                value=True,
-                                info="If checked, only the final video will be kept after generation."
-                            )
-
-                    with gr.Column():
-                        f1_preview_image = gr.Image(label="Next Latents", height=150, visible=True, type="numpy", interactive=False)
-                        f1_result_video = gr.Video(label="Finished Frames", autoplay=True, show_share_button=False, height=256, loop=True)
-                        f1_progress_desc = gr.Markdown('', elem_classes='no-generating-animation')
-                        f1_progress_bar = gr.HTML('', elem_classes='no-generating-animation')
-
-                        with gr.Row():
-                            f1_current_job_id = gr.Textbox(label="Current Job ID", visible=True, interactive=True)
-                            f1_end_button = gr.Button(value="Cancel Current Job", interactive=True)
-                            f1_start_button = gr.Button(value="Add to Queue", elem_id="toolbar-add-to-queue-btn")
-
-            with gr.Tab("Queue"):
-                with gr.Row():
-                    with gr.Column():
-                        # Create a container for the queue status
-                        with gr.Row():
-                            queue_status = gr.DataFrame(
-                                headers=["Job ID", "Type", "Status", "Created", "Started", "Completed", "Elapsed"], # Removed Preview header
-                                datatype=["str", "str", "str", "str", "str", "str", "str"], # Removed image datatype
-                                label="Job Queue"
-                            )
-                        with gr.Row():
-                            refresh_button = gr.Button("Refresh Queue")
-                            # Connect the refresh button (Moved inside 'with block')
-                            refresh_button.click(
-                                fn=update_queue_status_fn, # Use the function passed in
-                                inputs=[],
-                                outputs=[queue_status]
-                            )
-                        # Create a container for thumbnails (kept for potential future use, though not displayed in DataFrame)
-                        with gr.Row():
-                            thumbnail_container = gr.Column()
-                            thumbnail_container.elem_classes = ["thumbnail-container"]
-
-<<<<<<< HEAD
-=======
-                        # Add CSS for thumbnails
-                        css += """
-                        .thumbnail-container {
-                            display: flex;
-                            flex-wrap: wrap;
-                            gap: 10px;
-                            padding: 10px;
-                        }
-                        .thumbnail-item {
-                            width: 100px;
-                            height: 100px;
-                            border: 1px solid #444;
-                            border-radius: 4px;
-                            overflow: hidden;
-                        }
-                        .thumbnail-item img {
-                            width: 100%;
-                            height: 100%;
-                            object-fit: cover;
-                        }
-                        """
-            # with gr.TabItem("Outputs"):
-            #     outputDirectory = settings.get("output_dir", settings.default_settings['output_dir'])
-            #     def get_gallery_items():
-            #         items = []
-            #         for f in os.listdir(outputDirectory):
-            #             if f.endswith(".png"):
-            #                 prefix = os.path.splitext(f)[0]
-            #                 latest_video = get_latest_video_version(prefix)
-            #                 if latest_video:
-            #                     video_path = os.path.join(outputDirectory, latest_video)
-            #                     mtime = os.path.getmtime(video_path)
-            #                     preview_path = os.path.join(outputDirectory, f)
-            #                     items.append((preview_path, prefix, mtime))
-            #         items.sort(key=lambda x: x[2], reverse=True)
-            #         return [(i[0], i[1]) for i in items]
-            #     def get_latest_video_version(prefix):
-            #         max_number = -1
-            #         selected_file = None
-            #         for f in os.listdir(outputDirectory):
-            #             if f.startswith(prefix + "_") and f.endswith(".mp4"):
-            #                 num = int(f.replace(prefix + "_", '').replace(".mp4", ''))
-            #                 if num > max_number:
-            #                     max_number = num
-            #                     selected_file = f
-            #         return selected_file
-            #     def load_video_and_info_from_prefix(prefix):
-            #         video_file = get_latest_video_version(prefix)
-            #         if not video_file:
-            #             return None, "JSON not found."
-            #         video_path = os.path.join(outputDirectory, video_file)
-            #         json_path = os.path.join(outputDirectory, prefix) + ".json"
-            #         info = {"description": "no info"}
-            #         if os.path.exists(json_path):
-            #             with open(json_path, "r", encoding="utf-8") as f:
-            #                 info = json.load(f)
-            #         return video_path, json.dumps(info, indent=2, ensure_ascii=False)
-            #     gallery_items_state = gr.State(get_gallery_items())
-            #     with gr.Row():
-            #         with gr.Column(scale=2):
-            #             thumbs = gr.Gallery(
-            #                 # value=[i[0] for i in get_gallery_items()],
-            #                 columns=[4],
-            #                 allow_preview=False,
-            #                 object_fit="cover",
-            #                 height="auto"
-            #             )
-            #             refresh_button = gr.Button("Update")
-            #         with gr.Column(scale=5):
-            #             video_out = gr.Video(sources=[], autoplay=True, loop=True, visible=False)
-            #         with gr.Column(scale=1):
-            #             info_out = gr.Textbox(label="Generation info", visible=False)
-            #         def refresh_gallery():
-            #             new_items = get_gallery_items()
-            #             return gr.update(value=[i[0] for i in new_items]), new_items
-            #         refresh_button.click(fn=refresh_gallery, outputs=[thumbs, gallery_items_state])
-                    
-            #         def on_select(evt: gr.SelectData, gallery_items):
-            #             prefix = gallery_items[evt.index][1]
-            #             video, info = load_video_and_info_from_prefix(prefix)
-            #             return gr.update(value=video, visible=True), gr.update(value=info, visible=True)
-            #         thumbs.select(fn=on_select, inputs=[gallery_items_state], outputs=[video_out, info_out])
-
->>>>>>> ecbe3ee0
-            with gr.Tab("Settings"):
-                with gr.Row():
-                    with gr.Column():
-                        output_dir = gr.Textbox(
-                            label="Output Directory",
-                            value=settings.get("output_dir"),
-                            placeholder="Path to save generated videos"
-                        )
-                        metadata_dir = gr.Textbox(
-                            label="Metadata Directory",
-                            value=settings.get("metadata_dir"),
-                            placeholder="Path to save metadata files"
-                        )
-                        lora_dir = gr.Textbox(
-                            label="LoRA Directory",
-                            value=settings.get("lora_dir"),
-                            placeholder="Path to LoRA models"
-                        )
-                        gradio_temp_dir = gr.Textbox(label="Gradio Temporary Directory", value=settings.get("gradio_temp_dir"))
-                        auto_save = gr.Checkbox(
-                            label="Auto-save settings",
-                            value=settings.get("auto_save_settings", True)
-                        )
-                        # Add Gradio Theme Dropdown
-                        gradio_themes = ["default", "base", "soft", "glass", "mono", "huggingface"]
-                        theme_dropdown = gr.Dropdown(
-                            label="Theme",
-                            choices=gradio_themes,
-                            value=settings.get("gradio_theme", "soft"),
-                            info="Select the Gradio UI theme. Requires restart."
-                        )
-                        save_btn = gr.Button("Save Settings")
-                        cleanup_btn = gr.Button("Clean Up Temporary Files")
-                        status = gr.HTML("")
-                        cleanup_output = gr.Textbox(label="Cleanup Status", interactive=False)
-
-                        def save_settings(output_dir, metadata_dir, lora_dir, gradio_temp_dir, auto_save, selected_theme):
-                            try:
-                                settings.save_settings(
-                                    output_dir=output_dir,
-                                    metadata_dir=metadata_dir,
-                                    lora_dir=lora_dir,
-                                    gradio_temp_dir=gradio_temp_dir,
-                                    auto_save_settings=auto_save,
-                                    gradio_theme=selected_theme
-                                )
-                                return "<p style='color:green;'>Settings saved successfully! Restart required for theme change.</p>"
-                            except Exception as e:
-                                return f"<p style='color:red;'>Error saving settings: {str(e)}</p>"
-
-                        save_btn.click(
-                            fn=save_settings,
-                            inputs=[output_dir, metadata_dir, lora_dir, gradio_temp_dir, auto_save, theme_dropdown],
-                            outputs=[status]
-                        )
-
-                        def cleanup_temp_files():
-                            """Clean up temporary files in the Gradio temp directory"""
-                            temp_dir = settings.get("gradio_temp_dir")
-                            if not temp_dir or not os.path.exists(temp_dir):
-                                return "No temporary directory found or directory does not exist."
-                            
-                            try:
-                                # Get all files in the temp directory
-                                files = os.listdir(temp_dir)
-                                removed_count = 0
-                                
-                                for file in files:
-                                    file_path = os.path.join(temp_dir, file)
-                                    try:
-                                        if os.path.isfile(file_path):
-                                            os.remove(file_path)
-                                            removed_count += 1
-                                    except Exception as e:
-                                        print(f"Error removing {file_path}: {e}")
-                                
-                                return f"Cleaned up {removed_count} temporary files."
-                            except Exception as e:
-                                return f"Error cleaning up temporary files: {str(e)}"
-
-                        cleanup_btn.click(
-                            fn=cleanup_temp_files,
-                            outputs=[cleanup_output]
-                        )
-
-        # --- Event Handlers and Connections (Now correctly indented) ---
-
-        # Connect the main process function (wrapper for adding to queue)
-        def process_with_queue_update(model_type, *args):
-            # Extract all arguments (ensure order matches inputs lists)
-<<<<<<< HEAD
-            input_image, prompt_segments, hidden_prompt_text, n_prompt, seed_value, total_second_length, latent_window_size, steps, cfg, gs, rs, gpu_memory_preservation, use_teacache, mp4_crf, randomize_seed_checked, save_metadata_checked, blend_sections, latent_type, clean_up_videos, selected_loras, resolution, *lora_args = args
-=======
-            input_image, prompt_text, n_prompt, seed_value, total_second_length, latent_window_size, steps, cfg, gs, rs, gpu_memory_preservation, use_teacache, mp4_crf, randomize_seed_checked, save_metadata_checked, blend_sections, latent_type, clean_up_videos, selected_loras, resolutionW, resolutionH, *lora_args = args
->>>>>>> ecbe3ee0
-
-            # Use the formatted prompt text
-            prompt_text = hidden_prompt_text
-
-            # Call the process function with all arguments
-            result = process_fn(model_type, input_image, prompt_text, n_prompt, seed_value, total_second_length,
-                            latent_window_size, steps, cfg, gs, rs, gpu_memory_preservation,
-                            use_teacache, mp4_crf, save_metadata_checked, blend_sections, latent_type, clean_up_videos, selected_loras, resolutionW, resolutionH, *lora_args)
-
-            # If randomize_seed is checked, generate a new random seed for the next job
-            new_seed_value = None
-            if randomize_seed_checked:
-                new_seed_value = random.randint(0, 21474)
-                print(f"Generated new seed for next job: {new_seed_value}")
-
-            # If a job ID was created, automatically start monitoring it and update queue
-            if result and result[1]:  # Check if job_id exists in results
-                job_id = result[1]
-                queue_status_data = update_queue_status_fn()
-
-                # Add the new seed value to the results if randomize is checked
-                if new_seed_value is not None:
-                    return [result[0], job_id, result[2], result[3], result[4], result[5], result[6], queue_status_data, new_seed_value]
-                else:
-                    return [result[0], job_id, result[2], result[3], result[4], result[5], result[6], queue_status_data, gr.update()]
-
-            # If no job ID was created, still return the new seed if randomize is checked
-            if new_seed_value is not None:
-                return result + [update_queue_status_fn(), new_seed_value]
-            else:
-                return result + [update_queue_status_fn(), gr.update()]
-
-        # Custom end process function that ensures the queue is updated
-        def end_process_with_update():
-            queue_status_data = end_process_fn()
-            # Make sure to return the queue status data
-            return queue_status_data
-
-        # --- Inputs Lists ---
-        # --- Inputs for Original Model ---
-        ips = [
-            input_image,
-            prompt_segments_state,
-            hidden_prompt,
-            n_prompt,
-            seed,
-            total_second_length,
-            latent_window_size,
-            steps,
-            cfg,
-            gs,
-            rs,
-            gpu_memory_preservation,
-            use_teacache,
-            mp4_crf,
-            randomize_seed,
-            save_metadata,
-            blend_sections,
-            latent_type,
-            clean_up_videos,
-            lora_selector,
-            resolutionW,
-            resolutionH,
-            lora_names_states
-        ]
-        # Add LoRA sliders to the input list
-        ips.extend([lora_sliders[lora] for lora in lora_names])
-
-        # --- Inputs for F1 Model ---
-        f1_ips = [
-            f1_input_image,
-            f1_prompt_segments_state,
-            f1_hidden_prompt,
-            f1_n_prompt,
-            f1_seed,
-            f1_total_second_length,
-            f1_latent_window_size,
-            f1_steps,
-            f1_cfg,
-            f1_gs,
-            f1_rs,
-            f1_gpu_memory_preservation,
-            f1_use_teacache,
-            f1_mp4_crf,
-            f1_randomize_seed,
-            f1_save_metadata,
-            f1_blend_sections,
-            f1_latent_type,
-            f1_clean_up_videos,
-            f1_lora_selector,
-            f1_resolutionW,
-            f1_resolutionH,
-            f1_lora_names_states
-        ]
-        # Add F1 LoRA sliders to the input list
-        f1_ips.extend([f1_lora_sliders[lora] for lora in lora_names])
-
-        # --- Connect Buttons ---
-        start_button.click(
-            # Pass "Original" model type
-            fn=lambda *args: process_with_queue_update("Original", *args),
-            inputs=ips,
-            outputs=[result_video, current_job_id, preview_image, progress_desc, progress_bar, start_button, end_button, queue_status, seed]
-        )
-
-        f1_start_button.click(
-            # Pass "F1" model type
-            fn=lambda *args: process_with_queue_update("F1", *args),
-            inputs=f1_ips,
-            # Update F1 outputs and shared queue/job ID
-            outputs=[f1_result_video, f1_current_job_id, f1_preview_image, f1_progress_desc, f1_progress_bar, f1_start_button, f1_end_button, queue_status, f1_seed]
-        )
-
-        # Connect the end button to cancel the current job and update the queue
-        end_button.click(
-            fn=end_process_with_update,
-            outputs=[queue_status]
-        )
-        f1_end_button.click(
-            fn=end_process_with_update,
-            outputs=[queue_status] # Update shared queue status display
-        )
-
-        # --- Connect Monitoring ---
-        # Auto-monitor the current job when job_id changes
-        # Monitor original tab
-        current_job_id.change(
-            fn=monitor_fn,
-            inputs=[current_job_id],
-            outputs=[result_video, current_job_id, preview_image, progress_desc, progress_bar, start_button, end_button]
-        )
-
-        # Monitor F1 tab (using the same monitor function for now, assuming job IDs are unique)
-        f1_current_job_id.change(
-            fn=monitor_fn,
-            inputs=[f1_current_job_id],
-            outputs=[f1_result_video, f1_current_job_id, f1_preview_image, f1_progress_desc, f1_progress_bar, f1_start_button, f1_end_button]
-        )
-
-        # --- Connect Queue Refresh ---
-        refresh_stats_btn.click(
-            fn=lambda: update_queue_status_fn(), # Use update_queue_status_fn passed in
-            inputs=None,
-            outputs=[queue_status]  # Removed queue_stats_display from outputs
-        )
-
-        # Set up auto-refresh for queue status (using a timer)
-        refresh_timer = gr.Number(value=0, visible=False)
-        def refresh_timer_fn():
-            """Updates the timer value periodically to trigger queue refresh"""
-            return int(time.time())
-        # This timer seems unused, maybe intended for block.load()? Keeping definition for now.
-        # refresh_timer.change(
-        #     fn=update_queue_status_fn, # Use the function passed in
-        #     outputs=[queue_status] # Update shared queue status display
-        # )
-
-        # --- Connect LoRA UI ---
-        # Function to update slider visibility based on selection
-        def update_lora_sliders(selected_loras):
-            updates = []
-            # Need to handle potential missing keys if lora_names changes dynamically
-            # For now, assume lora_names passed to create_interface is static
-            for lora in lora_names:
-                 updates.append(gr.update(visible=(lora in selected_loras)))
-            # Ensure the output list matches the number of sliders defined
-            num_sliders = len(lora_sliders)
-            return updates[:num_sliders] # Return only updates for existing sliders
-
-        # Connect the dropdown to the sliders
-        lora_selector.change(
-            fn=update_lora_sliders,
-            inputs=[lora_selector],
-            outputs=[lora_sliders[lora] for lora in lora_names] # Assumes lora_sliders keys match lora_names
-        )
-
-        # Function to update F1 LoRA sliders
-        def update_f1_lora_sliders(selected_loras):
-            updates = []
-            for lora in lora_names:
-                 updates.append(gr.update(visible=(lora in selected_loras)))
-            num_sliders = len(f1_lora_sliders)
-            return updates[:num_sliders]
-
-        # Connect the F1 dropdown to the F1 sliders
-        f1_lora_selector.change(
-            fn=update_f1_lora_sliders,
-            inputs=[f1_lora_selector],
-            outputs=[f1_lora_sliders[lora] for lora in lora_names]
-        )
-
-        # --- Connect Metadata Loading for both models ---
-        def load_metadata_from_json(json_path, max_segments=10):
-            if not json_path:
-                return [gr.update()] * (3 + len(lora_names) + max_segments * 3 + 1)
-
-            try:
-                with open(json_path, 'r') as f:
-                    metadata = json.load(f)
-
-                prompt_val = metadata.get('prompt')
-                seed_val = metadata.get('seed')
-
-                # Parse the prompt into segments
-                segments = parse_prompt_segments(prompt_val) if prompt_val else [{"start_time": 0, "prompt": ""}]
-                segment_count = len(segments)
-
-                # Check for LoRA values in metadata
-                lora_weights = metadata.get('loras', {})
-
-                print(f"Loaded metadata from JSON: {json_path}")
-                print(f"Prompt: {prompt_val}, Seed: {seed_val}")
-
-                # Update the UI components
-                updates = []
-                
-                # prompt_segments_state
-                updates.append(segments)
-                
-                # hidden_prompt
-                updates.append(gr.update(value=prompt_val) if prompt_val else gr.update())
-                
-                # seed
-                updates.append(gr.update(value=seed_val) if seed_val is not None else gr.update())
-                
-                # LoRA sliders
-                for lora in lora_names:
-                    if lora in lora_weights:
-                        updates.append(gr.update(value=lora_weights[lora]))
-                    else:
-                        updates.append(gr.update())
-
-                # segment_count
-                updates.append(segment_count)
-
-                # Update visibility of rows
-                for i in range(max_segments):
-                    updates.append(gr.update(visible=(i < segment_count)))
-
-                # Update time inputs
-                for i in range(max_segments):
-                    if i < segment_count:
-                        updates.append(gr.update(value=segments[i]['start_time']))
-                    else:
-                        updates.append(gr.update(value=0))
-
-                # Update prompt inputs  
-                for i in range(max_segments):
-                    if i < segment_count:
-                        updates.append(gr.update(value=segments[i]['prompt']))
-                    else:
-                        updates.append(gr.update(value=''))
-
-                return updates
-
-            except Exception as e:
-                print(f"Error loading metadata: {e}")
-                return [gr.update()] * (3 + len(lora_names) + max_segments * 3 + 1)
-
-        # Connect JSON metadata loader for Original tab
-        json_upload.change(
-            fn=load_metadata_from_json,
-            inputs=[json_upload],
-            outputs=[prompt_segments_state, hidden_prompt, seed] + 
-                    [lora_sliders[lora] for lora in lora_names] + 
-                    [segment_count] + 
-                    prompt_interface['segment_rows'] + 
-                    prompt_interface['segment_time_inputs'] + 
-                    prompt_interface['segment_prompt_inputs']
-        )
-
-        # Connect JSON metadata loader for F1 tab
-        f1_json_upload.change(
-            fn=load_metadata_from_json,
-            inputs=[f1_json_upload],
-            outputs=[f1_prompt_segments_state, f1_hidden_prompt, f1_seed] + 
-                    [f1_lora_sliders[lora] for lora in lora_names] + 
-                    [f1_segment_count] + 
-                    f1_prompt_interface['segment_rows'] + 
-                    f1_prompt_interface['segment_time_inputs'] + 
-                    f1_prompt_interface['segment_prompt_inputs']
-        )
-
-        # Add footer with social links
-        with gr.Row(elem_id="footer"):
-            with gr.Column(scale=1):
-                gr.HTML("""
-                <div style="text-align: center; padding: 20px; color: #666;">
-                    <div style="margin-top: 10px;">
-                        <a href="https://patreon.com/Colinu" target="_blank" style="margin: 0 10px; color: #666; text-decoration: none;">
-                            <i class="fab fa-patreon"></i>Support on Patreon
-                        </a>
-                        <a href="https://discord.gg/MtuM7gFJ3V" target="_blank" style="margin: 0 10px; color: #666; text-decoration: none;">
-                            <i class="fab fa-discord"></i> Discord
-                        </a>
-                        <a href="https://github.com/colinurbs/FramePack-Studio" target="_blank" style="margin: 0 10px; color: #666; text-decoration: none;">
-                            <i class="fab fa-github"></i> GitHub
-                        </a>
-                    </div>
-                </div>
-                """)
-
-    return block
-
-
-# --- Top-level Helper Functions (Used by Gradio callbacks, must be defined outside create_interface) ---
-
-def format_queue_status(jobs):
-    """Format job data for display in the queue status table"""
-    rows = []
-    for job in jobs:
-        created = time.strftime('%Y-%m-%d %H:%M:%S', time.localtime(job.created_at)) if job.created_at else ""
-        started = time.strftime('%Y-%m-%d %H:%M:%S', time.localtime(job.started_at)) if job.started_at else ""
-        completed = time.strftime('%Y-%m-%d %H:%M:%S', time.localtime(job.completed_at)) if job.completed_at else ""
-
-        # Calculate elapsed time
-        elapsed_time = ""
-        if job.started_at:
-            if job.completed_at:
-                start_datetime = datetime.datetime.fromtimestamp(job.started_at)
-                complete_datetime = datetime.datetime.fromtimestamp(job.completed_at)
-                elapsed_seconds = (complete_datetime - start_datetime).total_seconds()
-                elapsed_time = f"{elapsed_seconds:.2f}s"
-            else:
-                # For running jobs, calculate elapsed time from now
-                start_datetime = datetime.datetime.fromtimestamp(job.started_at)
-                current_datetime = datetime.datetime.now()
-                elapsed_seconds = (current_datetime - start_datetime).total_seconds()
-                elapsed_time = f"{elapsed_seconds:.2f}s (running)"
-
-        # Get generation type from job data
-        generation_type = getattr(job, 'generation_type', 'Original')
-
-        # Removed thumbnail processing
-
-        rows.append([
-            job.id[:6] + '...',
-            generation_type,
-            job.status.value,
-            created,
-            started,
-            completed,
-            elapsed_time
-            # Removed thumbnail from row data
-        ])
+import gradio as gr
+import time
+import datetime
+import random
+import json
+import os
+from typing import List, Dict, Any, Optional
+from PIL import Image
+import numpy as np
+import base64
+import io
+import json
+
+from modules.video_queue import JobStatus, Job
+from modules.prompt_handler import get_section_boundaries, get_quick_prompts, parse_timestamped_prompt
+from diffusers_helper.gradio.progress_bar import make_progress_bar_css, make_progress_bar_html
+
+
+def format_prompt_segments(segments):
+    """Convert prompt segments to the format expected by the backend"""
+    formatted_parts = []
+    for segment in segments:
+        start_time = segment.get('start_time', 0)
+        prompt = segment.get('prompt', '')
+        if prompt:
+            formatted_parts.append(f"[{start_time}s: {prompt}]")
+    return " ".join(formatted_parts)
+
+
+def parse_prompt_segments(prompt_text):
+    """Parse existing prompt text to segments for editing"""
+    if not prompt_text or "[" not in prompt_text:
+        return [{"start_time": 0, "prompt": prompt_text}]
+    
+    segments = []
+    import re
+    pattern = r'\[(\d+(?:\.\d+)?s)(?:-(\d+(?:\.\d+)?s))?\s*:\s*(.*?)\]'
+    
+    for match in re.finditer(pattern, prompt_text):
+        start_time_str = match.group(1)
+        section_text = match.group(3).strip()
+        start_time = float(start_time_str.rstrip('s'))
+        segments.append({"start_time": start_time, "prompt": section_text})
+    
+    # Sort by start time
+    segments.sort(key=lambda x: x['start_time'])
+    return segments if segments else [{"start_time": 0, "prompt": ""}]
+
+
+def create_prompt_interface(default_prompt="[1s: The person waves hello] [3s: The person jumps up and down] [5s: The person does a dance]", max_segments=10):
+    """Create a reusable prompt interface component"""
+    
+    # Container for the interface
+    interface = {}
+    
+    # Parse initial prompt
+    initial_segments = parse_prompt_segments(default_prompt)
+    
+    # Hidden state to store segments
+    interface['prompt_segments_state'] = gr.State(initial_segments)
+    
+    # Main UI container
+    with gr.Column():
+        gr.Markdown("### Prompt Timeline")
+        
+        # Create rows for each segment
+        interface['segment_rows'] = []
+        interface['segment_visibility'] = []
+        interface['segment_time_inputs'] = []
+        interface['segment_prompt_inputs'] = []
+        interface['segment_delete_buttons'] = []
+        
+        for i in range(max_segments):
+            visible = (i < len(initial_segments))
+            
+            with gr.Row(visible=visible) as row:
+                with gr.Column(scale=10):
+                    with gr.Row():
+                        time_input = gr.Number(
+                            label=f"Segment {i + 1} - Start Time (seconds)",
+                            value=initial_segments[i].get('start_time', 0) if i < len(initial_segments) else 0,
+                            minimum=0,
+                            maximum=120,
+                            step=0.1
+                        )
+                        prompt_input = gr.Textbox(
+                            label="Prompt",
+                            value=initial_segments[i].get('prompt', '') if i < len(initial_segments) else '',
+                            placeholder="Enter your prompt for this segment"
+                        )
+                with gr.Column(scale=1):
+                    delete_btn = gr.Button("❌", variant="stop", size="sm")
+            
+            interface['segment_rows'].append(row)
+            interface['segment_time_inputs'].append(time_input)
+            interface['segment_prompt_inputs'].append(prompt_input)
+            interface['segment_delete_buttons'].append(delete_btn)
+        
+        # Hidden components for state management
+        interface['hidden_prompt'] = gr.Textbox(value=default_prompt, visible=False)
+        interface['segment_count'] = gr.Number(value=len(initial_segments), visible=False)
+        
+        # Add segment button
+        with gr.Row():
+            interface['add_segment_button'] = gr.Button("+ Add Prompt Segment", variant="primary")
+    
+    return interface
+
+
+def connect_prompt_interface_events(interface, max_segments=10):
+    """Connect event handlers for the prompt interface"""
+    
+    # Helper functions for event handling
+    def update_segments(segment_count, *inputs):
+        """Update segments when time or prompt changes"""
+        segments = []
+        
+        for i in range(0, len(inputs), 2):
+            if i < segment_count * 2:
+                time_val = inputs[i]
+                prompt_val = inputs[i + 1]
+                if prompt_val:  # Only include segments with content
+                    segments.append({"start_time": time_val, "prompt": prompt_val})
+        
+        segments.sort(key=lambda x: x['start_time'])
+        formatted_prompt = format_prompt_segments(segments)
+        
+        return segments, formatted_prompt
+    
+    def add_segment(segment_count):
+        """Add a new segment"""
+        new_count = min(segment_count + 1, max_segments)
+        updates = []
+        
+        # Update visibility of rows
+        for i in range(max_segments):
+            updates.append(gr.update(visible=(i < new_count)))
+        
+        return [new_count] + updates
+    
+    def delete_segment(segment_index, segment_count, *inputs):
+        """Delete a segment"""
+        if segment_count <= 1:  # Keep at least one segment
+            return [gr.update()] * (max_segments * 3 + 1)
+        
+        segments = []
+        
+        # Collect all segments except the deleted one
+        for i in range(0, len(inputs), 2):
+            if i < segment_count * 2 and i // 2 != segment_index:
+                time_val = inputs[i]
+                prompt_val = inputs[i + 1]
+                if prompt_val:
+                    segments.append({"start_time": time_val, "prompt": prompt_val})
+        
+        segments.sort(key=lambda x: x['start_time'])
+        new_count = len(segments)
+        
+        # Prepare updates for all components
+        updates = []
+        
+        # Update segment count
+        updates.append(new_count)
+        
+        # Update row visibility
+        for i in range(max_segments):
+            updates.append(gr.update(visible=(i < new_count)))
+        
+        # Update time inputs
+        for i in range(max_segments):
+            if i < new_count:
+                updates.append(gr.update(value=segments[i]['start_time']))
+            else:
+                updates.append(gr.update(value=0))
+        
+        # Update prompt inputs
+        for i in range(max_segments):
+            if i < new_count:
+                updates.append(gr.update(value=segments[i]['prompt']))
+            else:
+                updates.append(gr.update(value=''))
+        
+        return updates
+    
+    # Get all inputs for the update function
+    all_inputs = []
+    for i in range(max_segments):
+        all_inputs.extend([
+            interface['segment_time_inputs'][i],
+            interface['segment_prompt_inputs'][i]
+        ])
+    
+    # Connect change handlers for all time and prompt inputs
+    for i in range(max_segments):
+        # Time input changes
+        interface['segment_time_inputs'][i].change(
+            fn=update_segments,
+            inputs=[interface['segment_count']] + all_inputs,
+            outputs=[interface['prompt_segments_state'], interface['hidden_prompt']]
+        )
+        
+        # Prompt input changes
+        interface['segment_prompt_inputs'][i].change(
+            fn=update_segments,
+            inputs=[interface['segment_count']] + all_inputs,
+            outputs=[interface['prompt_segments_state'], interface['hidden_prompt']]
+        )
+        
+        # Delete button clicks
+        interface['segment_delete_buttons'][i].click(
+            fn=delete_segment,
+            inputs=[gr.Number(i, visible=False), interface['segment_count']] + all_inputs,
+            outputs=[interface['segment_count']] + 
+                    interface['segment_rows'] + 
+                    interface['segment_time_inputs'] + 
+                    interface['segment_prompt_inputs']
+        )
+    
+    # Add segment button click
+    interface['add_segment_button'].click(
+        fn=add_segment,
+        inputs=[interface['segment_count']],
+        outputs=[interface['segment_count']] + interface['segment_rows']
+    )
+    
+    return interface
+
+
+def create_interface(
+    process_fn,
+    monitor_fn,
+    end_process_fn,
+    update_queue_status_fn,
+    load_lora_file_fn,
+    job_queue,
+    settings,
+    default_prompt: str = '[1s: The person waves hello] [3s: The person jumps up and down] [5s: The person does a dance]',
+    lora_names: list = [],
+    lora_values: list = []
+):
+    """
+    Create the Gradio interface for the video generation application
+
+    Args:
+        process_fn: Function to process a new job
+        monitor_fn: Function to monitor an existing job
+        end_process_fn: Function to cancel the current job
+        update_queue_status_fn: Function to update the queue status display
+        default_prompt: Default prompt text
+        lora_names: List of loaded LoRA names
+
+    Returns:
+        Gradio Blocks interface
+    """
+    # Get section boundaries and quick prompts
+    section_boundaries = get_section_boundaries()
+    quick_prompts = get_quick_prompts()
+
+    # Create the interface
+    css = make_progress_bar_css()
+    css += """
+    .contain-image img {
+        object-fit: contain !important;
+        width: 100% !important;
+        height: 100% !important;
+        background: #222;
+    }
+    
+    .prompt-segment {
+        border: 1px solid #444;
+        border-radius: 8px;
+        padding: 10px;
+        margin-bottom: 10px;
+        background: #1a1a1a;
+    }
+    
+    .segment-controls {
+        display: flex;
+        gap: 10px;
+        align-items: center;
+        margin-top: 10px;
+    }
+    
+    .time-input {
+        width: 100px !important;
+    }
+    
+    #fixed-toolbar {
+        position: fixed;
+        top: 0;
+        left: 0;
+        width: 100vw;
+        z-index: 1000;
+        background: rgb(11, 15, 25);
+        color: #fff;
+        padding: 10px 20px;
+        display: flex;
+        align-items: center;
+        gap: 16px;
+        box-shadow: 0 2px 8px rgba(0,0,0,0.1);
+        border-bottom: 1px solid #4f46e5;
+    }
+    #toolbar-add-to-queue-btn button {
+        font-size: 14px !important;
+        padding: 4px 16px !important;
+        height: 32px !important;
+        min-width: 80px !important;
+    }
+
+    .gr-button-primary{
+        color:white;
+    }
+    body, .gradio-container {
+        padding-top: 40px !important;
+    }
+    .narrow-button {
+        min-width: 40px !important;
+        width: 40px !important;
+        padding: 0 !important;
+        margin: 0 !important;
+    }
+    .thumbnail-container {
+        display: flex;
+        flex-wrap: wrap;
+        gap: 10px;
+        padding: 10px;
+    }
+    .thumbnail-item {
+        width: 100px;
+        height: 100px;
+        border: 1px solid #444;
+        border-radius: 4px;
+        overflow: hidden;
+    }
+    .thumbnail-item img {
+        width: 100%;
+        height: 100%;
+        object-fit: cover;
+    }
+    #footer {
+        margin-top: 20px;
+        padding: 20px;
+        border-top: 1px solid #eee;
+    }
+    #footer a:hover {
+        color: #4f46e5 !important;
+    }
+    """
+
+    # Get the theme from settings
+    current_theme = settings.get("gradio_theme", "default") # Use default if not found
+    block = gr.Blocks(css=css, title="FramePack Studio", theme=current_theme).queue()
+
+    with block:
+
+        with gr.Row(elem_id="fixed-toolbar"):
+            gr.Markdown("<h1 style='margin:0;color:white;'>FramePack Studio</h1>")
+            # with gr.Column(scale=1):
+            #     queue_stats_display = gr.Markdown("<p style='margin:0;color:white;'>Queue: 0 | Completed: 0</p>")
+            with gr.Column(scale=0):
+                refresh_stats_btn = gr.Button("⟳", elem_id="refresh-stats-btn")
+
+
+        # Hidden state to track the selected model type
+        selected_model_type = gr.State("Original")
+
+        with gr.Tabs():
+            with gr.Tab("Generate (Original)", id="original_tab"):
+                with gr.Row():
+                    with gr.Column(scale=2):
+                        input_image = gr.Image(
+                            sources='upload',
+                            type="numpy",
+                            label="Image (optional)",
+                            height=420,
+                            elem_classes="contain-image"
+                        )
+                        
+
+                        with gr.Accordion("Latent Image Options", open=False):
+                            latent_type = gr.Dropdown(
+                                ["Black", "White", "Noise", "Green Screen"], label="Latent Image", value="Black", info="Used as a starting point if no image is provided"
+                            )
+
+                        # Create prompt interface for Original model
+                        prompt_interface = create_prompt_interface(default_prompt)
+                        prompt_segments_state = prompt_interface['prompt_segments_state']
+                        hidden_prompt = prompt_interface['hidden_prompt']
+                        segment_count = prompt_interface['segment_count']
+                        
+                        # Connect events
+                        connect_prompt_interface_events(prompt_interface)
+                        
+                        with gr.Accordion("Prompt Parameters", open=False):
+                            blend_sections = gr.Slider(
+                                minimum=0, maximum=10, value=4, step=1,
+                                label="Number of sections to blend between prompts"
+                            )
+                        with gr.Accordion("Generation Parameters", open=True):
+                            with gr.Row():
+                                steps = gr.Slider(label="Steps", minimum=1, maximum=100, value=25, step=1)
+                                total_second_length = gr.Slider(label="Video Length (Seconds)", minimum=1, maximum=120, value=6, step=0.1)
+                            with gr.Row("Resolution"):
+                                resolutionW = gr.Slider(
+                                    label="Width", minimum=128, maximum=768, value=640, step=32, 
+                                    info="Nearest valid width will be used."
+                                )
+                                resolutionH = gr.Slider(
+                                    label="Height", minimum=128, maximum=768, value=640, step=32, 
+                                    info="Nearest valid height will be used."
+                                )
+                                def on_input_image_change(img):
+                                    if img is not None:
+                                        return gr.update(info="Nearest valid bucket size will be used. Height will be adjusted automatically."), gr.update(visible=False)
+                                    else:
+                                        return gr.update(info="Nearest valid width will be used."), gr.update(visible=True)
+                                input_image.change(fn=on_input_image_change, inputs=[input_image], outputs=[resolutionW, resolutionH])
+                            with gr.Row("LoRAs"):
+                                lora_selector = gr.Dropdown(
+                                    choices=lora_names,
+                                    label="Select LoRAs to Load",
+                                    multiselect=True,
+                                    value=[],
+                                    info="Select one or more LoRAs to use for this job"
+                                )
+                                lora_names_states = gr.State(lora_names)
+                                lora_sliders = {}
+                                for lora in lora_names:
+                                    lora_sliders[lora] = gr.Slider(
+                                        minimum=0.0, maximum=2.0, value=1.0, step=0.01,
+                                        label=f"{lora} Weight", visible=False, interactive=True
+                                    )
+
+                            with gr.Row("Metadata"):
+                                json_upload = gr.File(
+                                    label="Upload Metadata JSON (optional)",
+                                    file_types=[".json"],
+                                    type="filepath",
+                                    height=100,
+                                )
+                                save_metadata = gr.Checkbox(label="Save Metadata", value=True, info="Save to JSON file")
+                            with gr.Row("TeaCache"):
+                                use_teacache = gr.Checkbox(label='Use TeaCache', value=True, info='Faster speed, but often makes hands and fingers slightly worse.')
+                                n_prompt = gr.Textbox(label="Negative Prompt", value="", visible=False)  # Not used
+
+                            with gr.Row():
+                                seed = gr.Number(label="Seed", value=31337, precision=0)
+                                randomize_seed = gr.Checkbox(label="Randomize", value=False, info="Generate a new random seed for each job")
+
+                        with gr.Accordion("Advanced Parameters", open=False):
+                            latent_window_size = gr.Slider(label="Latent Window Size", minimum=1, maximum=33, value=9, step=1, visible=True, info='Change at your own risk, very experimental')  # Should not change
+                            cfg = gr.Slider(label="CFG Scale", minimum=1.0, maximum=32.0, value=1.0, step=0.01, visible=False)  # Should not change
+                            gs = gr.Slider(label="Distilled CFG Scale", minimum=1.0, maximum=32.0, value=10.0, step=0.01)
+                            rs = gr.Slider(label="CFG Re-Scale", minimum=0.0, maximum=1.0, value=0.0, step=0.01, visible=False)  # Should not change
+                            gpu_memory_preservation = gr.Slider(label="GPU Inference Preserved Memory (GB) (larger means slower)", minimum=1, maximum=128, value=6, step=0.1, info="Set this number to a larger value if you encounter OOM. Larger value causes slower speed.")
+                        with gr.Accordion("Output Parameters", open=False):
+                            mp4_crf = gr.Slider(label="MP4 Compression", minimum=0, maximum=100, value=16, step=1, info="Lower means better quality. 0 is uncompressed. Change to 16 if you get black outputs. ")
+                            clean_up_videos = gr.Checkbox(
+                                label="Clean up video files",
+                                value=True,
+                                info="If checked, only the final video will be kept after generation."
+                            )
+
+                    with gr.Column():
+                        preview_image = gr.Image(label="Next Latents", height=150, visible=True, type="numpy", interactive=False)
+                        result_video = gr.Video(label="Finished Frames", autoplay=True, show_share_button=False, height=256, loop=True)
+                        progress_desc = gr.Markdown('', elem_classes='no-generating-animation')
+                        progress_bar = gr.HTML('', elem_classes='no-generating-animation')
+
+                        with gr.Row():
+                            current_job_id = gr.Textbox(label="Current Job ID", visible=True, interactive=True)
+                            end_button = gr.Button(value="Cancel Current Job", interactive=True)
+                            start_button = gr.Button(value="Add to Queue", elem_id="toolbar-add-to-queue-btn")
+
+            with gr.Tab("Generate (F1)", id="f1_tab"):
+                with gr.Row():
+                    with gr.Column(scale=2):
+                        f1_input_image = gr.Image(
+                            sources='upload',
+                            type="numpy",
+                            label="Image (optional)",
+                            height=420,
+                            elem_classes="contain-image"
+                        )
+
+
+                        with gr.Accordion("Latent Image Options", open=False):
+                            f1_latent_type = gr.Dropdown(
+                                ["Black", "White", "Noise", "Green Screen"], label="Latent Image", value="Black", info="Used as a starting point if no image is provided"
+                            )
+
+                        # Create prompt interface for F1 model
+                        f1_prompt_interface = create_prompt_interface(default_prompt)
+                        f1_prompt_segments_state = f1_prompt_interface['prompt_segments_state']
+                        f1_hidden_prompt = f1_prompt_interface['hidden_prompt']
+                        f1_segment_count = f1_prompt_interface['segment_count']
+                        
+                        # Connect events for F1
+                        connect_prompt_interface_events(f1_prompt_interface)
+
+                        with gr.Accordion("Prompt Parameters", open=False):
+                            f1_blend_sections = gr.Slider(
+                                minimum=0, maximum=10, value=4, step=1,
+                                label="Number of sections to blend between prompts"
+                            )
+                        with gr.Accordion("Generation Parameters", open=True):
+                            with gr.Row():
+                                f1_steps = gr.Slider(label="Steps", minimum=1, maximum=100, value=25, step=1)
+                                f1_total_second_length = gr.Slider(label="Video Length (Seconds)", minimum=1, maximum=120, value=5, step=0.1)
+                            with gr.Row("Resolution"):
+                                f1_resolutionW = gr.Slider(
+                                    label="Width", minimum=128, maximum=768, value=640, step=32, 
+                                    info="Nearest valid width will be used."
+                                )
+                                f1_resolutionH = gr.Slider(
+                                    label="Height", minimum=128, maximum=768, value=640, step=32,
+                                    info="Nearest valid height will be used."
+                                )
+                                def f1_on_input_image_change(img):
+                                    if img is not None:
+                                        return gr.update(info="Nearest valid bucket size will be used. Height will be adjusted automatically."), gr.update(visible=False)
+                                    else:
+                                        return gr.update(info="Nearest valid width will be used."), gr.update(visible=True)
+                                f1_input_image.change(fn=f1_on_input_image_change, inputs=[f1_input_image], outputs=[f1_resolutionW, f1_resolutionH])
+                            with gr.Row("LoRAs"):
+                                f1_lora_selector = gr.Dropdown(
+                                    choices=lora_names,
+                                    label="Select LoRAs to Load",
+                                    multiselect=True,
+                                    value=[],
+                                    info="Select one or more LoRAs to use for this job"
+                                )
+                                f1_lora_names_states = gr.State(lora_names)
+                                f1_lora_sliders = {}
+                                for lora in lora_names:
+                                    f1_lora_sliders[lora] = gr.Slider(
+                                        minimum=0.0, maximum=2.0, value=1.0, step=0.01,
+                                        label=f"{lora} Weight", visible=False, interactive=True
+                                    )
+
+                            with gr.Row("Metadata"):
+                                f1_json_upload = gr.File(
+                                    label="Upload Metadata JSON (optional)",
+                                    file_types=[".json"],
+                                    type="filepath",
+                                    height=100,
+                                )
+                                f1_save_metadata = gr.Checkbox(label="Save Metadata", value=True, info="Save to JSON file")
+                            with gr.Row("TeaCache"):
+                                f1_use_teacache = gr.Checkbox(label='Use TeaCache', value=True, info='Faster speed, but often makes hands and fingers slightly worse.')
+                                f1_n_prompt = gr.Textbox(label="Negative Prompt", value="", visible=True)
+
+                            with gr.Row():
+                                f1_seed = gr.Number(label="Seed", value=31337, precision=0)
+                                f1_randomize_seed = gr.Checkbox(label="Randomize", value=False, info="Generate a new random seed for each job")
+
+                        with gr.Accordion("Advanced Parameters", open=False):
+                            f1_latent_window_size = gr.Slider(label="Latent Window Size", minimum=1, maximum=33, value=9, step=1, visible=True, info='Change at your own risk, very experimental')
+                            f1_cfg = gr.Slider(label="CFG Scale", minimum=1.0, maximum=32.0, value=1.0, step=0.01, visible=False)
+                            f1_gs = gr.Slider(label="Distilled CFG Scale", minimum=1.0, maximum=32.0, value=10.0, step=0.01)
+                            f1_rs = gr.Slider(label="CFG Re-Scale", minimum=0.0, maximum=1.0, value=0.0, step=0.01, visible=False)
+                            f1_gpu_memory_preservation = gr.Slider(label="GPU Inference Preserved Memory (GB) (larger means slower)", minimum=1, maximum=128, value=6, step=0.1, info="Set this number to a larger value if you encounter OOM. Larger value causes slower speed.")
+                        with gr.Accordion("Output Parameters", open=False):
+                            f1_mp4_crf = gr.Slider(label="MP4 Compression", minimum=0, maximum=100, value=16, step=1, info="Lower means better quality. 0 is uncompressed. Change to 16 if you get black outputs. ")
+                            f1_clean_up_videos = gr.Checkbox(
+                                label="Clean up video files",
+                                value=True,
+                                info="If checked, only the final video will be kept after generation."
+                            )
+
+                    with gr.Column():
+                        f1_preview_image = gr.Image(label="Next Latents", height=150, visible=True, type="numpy", interactive=False)
+                        f1_result_video = gr.Video(label="Finished Frames", autoplay=True, show_share_button=False, height=256, loop=True)
+                        f1_progress_desc = gr.Markdown('', elem_classes='no-generating-animation')
+                        f1_progress_bar = gr.HTML('', elem_classes='no-generating-animation')
+
+                        with gr.Row():
+                            f1_current_job_id = gr.Textbox(label="Current Job ID", visible=True, interactive=True)
+                            f1_end_button = gr.Button(value="Cancel Current Job", interactive=True)
+                            f1_start_button = gr.Button(value="Add to Queue", elem_id="toolbar-add-to-queue-btn")
+
+            with gr.Tab("Queue"):
+                with gr.Row():
+                    with gr.Column():
+                        # Create a container for the queue status
+                        with gr.Row():
+                            queue_status = gr.DataFrame(
+                                headers=["Job ID", "Type", "Status", "Created", "Started", "Completed", "Elapsed"], # Removed Preview header
+                                datatype=["str", "str", "str", "str", "str", "str", "str"], # Removed image datatype
+                                label="Job Queue"
+                            )
+                        with gr.Row():
+                            refresh_button = gr.Button("Refresh Queue")
+                            # Connect the refresh button (Moved inside 'with block')
+                            refresh_button.click(
+                                fn=update_queue_status_fn, # Use the function passed in
+                                inputs=[],
+                                outputs=[queue_status]
+                            )
+                        # Create a container for thumbnails (kept for potential future use, though not displayed in DataFrame)
+                        with gr.Row():
+                            thumbnail_container = gr.Column()
+                            thumbnail_container.elem_classes = ["thumbnail-container"]
+
+            # with gr.TabItem("Outputs"):
+            #     outputDirectory = settings.get("output_dir", settings.default_settings['output_dir'])
+            #     def get_gallery_items():
+            #         items = []
+            #         for f in os.listdir(outputDirectory):
+            #             if f.endswith(".png"):
+            #                 prefix = os.path.splitext(f)[0]
+            #                 latest_video = get_latest_video_version(prefix)
+            #                 if latest_video:
+            #                     video_path = os.path.join(outputDirectory, latest_video)
+            #                     mtime = os.path.getmtime(video_path)
+            #                     preview_path = os.path.join(outputDirectory, f)
+            #                     items.append((preview_path, prefix, mtime))
+            #         items.sort(key=lambda x: x[2], reverse=True)
+            #         return [(i[0], i[1]) for i in items]
+            #     def get_latest_video_version(prefix):
+            #         max_number = -1
+            #         selected_file = None
+            #         for f in os.listdir(outputDirectory):
+            #             if f.startswith(prefix + "_") and f.endswith(".mp4"):
+            #                 num = int(f.replace(prefix + "_", '').replace(".mp4", ''))
+            #                 if num > max_number:
+            #                     max_number = num
+            #                     selected_file = f
+            #         return selected_file
+            #     def load_video_and_info_from_prefix(prefix):
+            #         video_file = get_latest_video_version(prefix)
+            #         if not video_file:
+            #             return None, "JSON not found."
+            #         video_path = os.path.join(outputDirectory, video_file)
+            #         json_path = os.path.join(outputDirectory, prefix) + ".json"
+            #         info = {"description": "no info"}
+            #         if os.path.exists(json_path):
+            #             with open(json_path, "r", encoding="utf-8") as f:
+            #                 info = json.load(f)
+            #         return video_path, json.dumps(info, indent=2, ensure_ascii=False)
+            #     gallery_items_state = gr.State(get_gallery_items())
+            #     with gr.Row():
+            #         with gr.Column(scale=2):
+            #             thumbs = gr.Gallery(
+            #                 # value=[i[0] for i in get_gallery_items()],
+            #                 columns=[4],
+            #                 allow_preview=False,
+            #                 object_fit="cover",
+            #                 height="auto"
+            #             )
+            #             refresh_button = gr.Button("Update")
+            #         with gr.Column(scale=5):
+            #             video_out = gr.Video(sources=[], autoplay=True, loop=True, visible=False)
+            #         with gr.Column(scale=1):
+            #             info_out = gr.Textbox(label="Generation info", visible=False)
+            #         def refresh_gallery():
+            #             new_items = get_gallery_items()
+            #             return gr.update(value=[i[0] for i in new_items]), new_items
+            #         refresh_button.click(fn=refresh_gallery, outputs=[thumbs, gallery_items_state])
+                    
+            #         def on_select(evt: gr.SelectData, gallery_items):
+            #             prefix = gallery_items[evt.index][1]
+            #             video, info = load_video_and_info_from_prefix(prefix)
+            #             return gr.update(value=video, visible=True), gr.update(value=info, visible=True)
+            #         thumbs.select(fn=on_select, inputs=[gallery_items_state], outputs=[video_out, info_out])
+
+            with gr.Tab("Settings"):
+                with gr.Row():
+                    with gr.Column():
+                        output_dir = gr.Textbox(
+                            label="Output Directory",
+                            value=settings.get("output_dir"),
+                            placeholder="Path to save generated videos"
+                        )
+                        metadata_dir = gr.Textbox(
+                            label="Metadata Directory",
+                            value=settings.get("metadata_dir"),
+                            placeholder="Path to save metadata files"
+                        )
+                        lora_dir = gr.Textbox(
+                            label="LoRA Directory",
+                            value=settings.get("lora_dir"),
+                            placeholder="Path to LoRA models"
+                        )
+                        gradio_temp_dir = gr.Textbox(label="Gradio Temporary Directory", value=settings.get("gradio_temp_dir"))
+                        auto_save = gr.Checkbox(
+                            label="Auto-save settings",
+                            value=settings.get("auto_save_settings", True)
+                        )
+                        # Add Gradio Theme Dropdown
+                        gradio_themes = ["default", "base", "soft", "glass", "mono", "huggingface"]
+                        theme_dropdown = gr.Dropdown(
+                            label="Theme",
+                            choices=gradio_themes,
+                            value=settings.get("gradio_theme", "soft"),
+                            info="Select the Gradio UI theme. Requires restart."
+                        )
+                        save_btn = gr.Button("Save Settings")
+                        cleanup_btn = gr.Button("Clean Up Temporary Files")
+                        status = gr.HTML("")
+                        cleanup_output = gr.Textbox(label="Cleanup Status", interactive=False)
+
+                        def save_settings(output_dir, metadata_dir, lora_dir, gradio_temp_dir, auto_save, selected_theme):
+                            try:
+                                settings.save_settings(
+                                    output_dir=output_dir,
+                                    metadata_dir=metadata_dir,
+                                    lora_dir=lora_dir,
+                                    gradio_temp_dir=gradio_temp_dir,
+                                    auto_save_settings=auto_save,
+                                    gradio_theme=selected_theme
+                                )
+                                return "<p style='color:green;'>Settings saved successfully! Restart required for theme change.</p>"
+                            except Exception as e:
+                                return f"<p style='color:red;'>Error saving settings: {str(e)}</p>"
+
+                        save_btn.click(
+                            fn=save_settings,
+                            inputs=[output_dir, metadata_dir, lora_dir, gradio_temp_dir, auto_save, theme_dropdown],
+                            outputs=[status]
+                        )
+
+                        def cleanup_temp_files():
+                            """Clean up temporary files in the Gradio temp directory"""
+                            temp_dir = settings.get("gradio_temp_dir")
+                            if not temp_dir or not os.path.exists(temp_dir):
+                                return "No temporary directory found or directory does not exist."
+                            
+                            try:
+                                # Get all files in the temp directory
+                                files = os.listdir(temp_dir)
+                                removed_count = 0
+                                
+                                for file in files:
+                                    file_path = os.path.join(temp_dir, file)
+                                    try:
+                                        if os.path.isfile(file_path):
+                                            os.remove(file_path)
+                                            removed_count += 1
+                                    except Exception as e:
+                                        print(f"Error removing {file_path}: {e}")
+                                
+                                return f"Cleaned up {removed_count} temporary files."
+                            except Exception as e:
+                                return f"Error cleaning up temporary files: {str(e)}"
+
+                        cleanup_btn.click(
+                            fn=cleanup_temp_files,
+                            outputs=[cleanup_output]
+                        )
+
+        # --- Event Handlers and Connections (Now correctly indented) ---
+
+        # Connect the main process function (wrapper for adding to queue)
+        def process_with_queue_update(model_type, *args):
+            # Extract all arguments (ensure order matches inputs lists)
+            input_image, prompt_segments, hidden_prompt_text, n_prompt, seed_value, total_second_length, latent_window_size, steps, cfg, gs, rs, gpu_memory_preservation, use_teacache, mp4_crf, randomize_seed_checked, save_metadata_checked, blend_sections, latent_type, clean_up_videos, selected_loras, resolutionW, resolutionH, *lora_args = args
+
+            # Use the formatted prompt text
+            prompt_text = hidden_prompt_text
+
+            # Call the process function with all arguments
+            result = process_fn(model_type, input_image, prompt_text, n_prompt, seed_value, total_second_length,
+                            latent_window_size, steps, cfg, gs, rs, gpu_memory_preservation,
+                            use_teacache, mp4_crf, save_metadata_checked, blend_sections, latent_type, clean_up_videos, selected_loras, resolutionW, resolutionH, *lora_args)
+
+            # If randomize_seed is checked, generate a new random seed for the next job
+            new_seed_value = None
+            if randomize_seed_checked:
+                new_seed_value = random.randint(0, 21474)
+                print(f"Generated new seed for next job: {new_seed_value}")
+
+            # If a job ID was created, automatically start monitoring it and update queue
+            if result and result[1]:  # Check if job_id exists in results
+                job_id = result[1]
+                queue_status_data = update_queue_status_fn()
+
+                # Add the new seed value to the results if randomize is checked
+                if new_seed_value is not None:
+                    return [result[0], job_id, result[2], result[3], result[4], result[5], result[6], queue_status_data, new_seed_value]
+                else:
+                    return [result[0], job_id, result[2], result[3], result[4], result[5], result[6], queue_status_data, gr.update()]
+
+            # If no job ID was created, still return the new seed if randomize is checked
+            if new_seed_value is not None:
+                return result + [update_queue_status_fn(), new_seed_value]
+            else:
+                return result + [update_queue_status_fn(), gr.update()]
+
+        # Custom end process function that ensures the queue is updated
+        def end_process_with_update():
+            queue_status_data = end_process_fn()
+            # Make sure to return the queue status data
+            return queue_status_data
+
+        # --- Inputs Lists ---
+        # --- Inputs for Original Model ---
+        ips = [
+            input_image,
+            prompt_segments_state,
+            hidden_prompt,
+            n_prompt,
+            seed,
+            total_second_length,
+            latent_window_size,
+            steps,
+            cfg,
+            gs,
+            rs,
+            gpu_memory_preservation,
+            use_teacache,
+            mp4_crf,
+            randomize_seed,
+            save_metadata,
+            blend_sections,
+            latent_type,
+            clean_up_videos,
+            lora_selector,
+            resolutionW,
+            resolutionH,
+            lora_names_states
+        ]
+        # Add LoRA sliders to the input list
+        ips.extend([lora_sliders[lora] for lora in lora_names])
+
+        # --- Inputs for F1 Model ---
+        f1_ips = [
+            f1_input_image,
+            f1_prompt_segments_state,
+            f1_hidden_prompt,
+            f1_n_prompt,
+            f1_seed,
+            f1_total_second_length,
+            f1_latent_window_size,
+            f1_steps,
+            f1_cfg,
+            f1_gs,
+            f1_rs,
+            f1_gpu_memory_preservation,
+            f1_use_teacache,
+            f1_mp4_crf,
+            f1_randomize_seed,
+            f1_save_metadata,
+            f1_blend_sections,
+            f1_latent_type,
+            f1_clean_up_videos,
+            f1_lora_selector,
+            f1_resolutionW,
+            f1_resolutionH,
+            f1_lora_names_states
+        ]
+        # Add F1 LoRA sliders to the input list
+        f1_ips.extend([f1_lora_sliders[lora] for lora in lora_names])
+
+        # --- Connect Buttons ---
+        start_button.click(
+            # Pass "Original" model type
+            fn=lambda *args: process_with_queue_update("Original", *args),
+            inputs=ips,
+            outputs=[result_video, current_job_id, preview_image, progress_desc, progress_bar, start_button, end_button, queue_status, seed]
+        )
+
+        f1_start_button.click(
+            # Pass "F1" model type
+            fn=lambda *args: process_with_queue_update("F1", *args),
+            inputs=f1_ips,
+            # Update F1 outputs and shared queue/job ID
+            outputs=[f1_result_video, f1_current_job_id, f1_preview_image, f1_progress_desc, f1_progress_bar, f1_start_button, f1_end_button, queue_status, f1_seed]
+        )
+
+        # Connect the end button to cancel the current job and update the queue
+        end_button.click(
+            fn=end_process_with_update,
+            outputs=[queue_status]
+        )
+        f1_end_button.click(
+            fn=end_process_with_update,
+            outputs=[queue_status] # Update shared queue status display
+        )
+
+        # --- Connect Monitoring ---
+        # Auto-monitor the current job when job_id changes
+        # Monitor original tab
+        current_job_id.change(
+            fn=monitor_fn,
+            inputs=[current_job_id],
+            outputs=[result_video, current_job_id, preview_image, progress_desc, progress_bar, start_button, end_button]
+        )
+
+        # Monitor F1 tab (using the same monitor function for now, assuming job IDs are unique)
+        f1_current_job_id.change(
+            fn=monitor_fn,
+            inputs=[f1_current_job_id],
+            outputs=[f1_result_video, f1_current_job_id, f1_preview_image, f1_progress_desc, f1_progress_bar, f1_start_button, f1_end_button]
+        )
+
+        # --- Connect Queue Refresh ---
+        refresh_stats_btn.click(
+            fn=lambda: update_queue_status_fn(), # Use update_queue_status_fn passed in
+            inputs=None,
+            outputs=[queue_status]  # Removed queue_stats_display from outputs
+        )
+
+        # Set up auto-refresh for queue status (using a timer)
+        refresh_timer = gr.Number(value=0, visible=False)
+        def refresh_timer_fn():
+            """Updates the timer value periodically to trigger queue refresh"""
+            return int(time.time())
+        # This timer seems unused, maybe intended for block.load()? Keeping definition for now.
+        # refresh_timer.change(
+        #     fn=update_queue_status_fn, # Use the function passed in
+        #     outputs=[queue_status] # Update shared queue status display
+        # )
+
+        # --- Connect LoRA UI ---
+        # Function to update slider visibility based on selection
+        def update_lora_sliders(selected_loras):
+            updates = []
+            # Need to handle potential missing keys if lora_names changes dynamically
+            # For now, assume lora_names passed to create_interface is static
+            for lora in lora_names:
+                 updates.append(gr.update(visible=(lora in selected_loras)))
+            # Ensure the output list matches the number of sliders defined
+            num_sliders = len(lora_sliders)
+            return updates[:num_sliders] # Return only updates for existing sliders
+
+        # Connect the dropdown to the sliders
+        lora_selector.change(
+            fn=update_lora_sliders,
+            inputs=[lora_selector],
+            outputs=[lora_sliders[lora] for lora in lora_names] # Assumes lora_sliders keys match lora_names
+        )
+
+        # Function to update F1 LoRA sliders
+        def update_f1_lora_sliders(selected_loras):
+            updates = []
+            for lora in lora_names:
+                 updates.append(gr.update(visible=(lora in selected_loras)))
+            num_sliders = len(f1_lora_sliders)
+            return updates[:num_sliders]
+
+        # Connect the F1 dropdown to the F1 sliders
+        f1_lora_selector.change(
+            fn=update_f1_lora_sliders,
+            inputs=[f1_lora_selector],
+            outputs=[f1_lora_sliders[lora] for lora in lora_names]
+        )
+
+        # --- Connect Metadata Loading for both models ---
+        def load_metadata_from_json(json_path, max_segments=10):
+            if not json_path:
+                return [gr.update()] * (3 + len(lora_names) + max_segments * 3 + 1)
+
+            try:
+                with open(json_path, 'r') as f:
+                    metadata = json.load(f)
+
+                prompt_val = metadata.get('prompt')
+                seed_val = metadata.get('seed')
+
+                # Parse the prompt into segments
+                segments = parse_prompt_segments(prompt_val) if prompt_val else [{"start_time": 0, "prompt": ""}]
+                segment_count = len(segments)
+
+                # Check for LoRA values in metadata
+                lora_weights = metadata.get('loras', {})
+
+                print(f"Loaded metadata from JSON: {json_path}")
+                print(f"Prompt: {prompt_val}, Seed: {seed_val}")
+
+                # Update the UI components
+                updates = []
+                
+                # prompt_segments_state
+                updates.append(segments)
+                
+                # hidden_prompt
+                updates.append(gr.update(value=prompt_val) if prompt_val else gr.update())
+                
+                # seed
+                updates.append(gr.update(value=seed_val) if seed_val is not None else gr.update())
+                
+                # LoRA sliders
+                for lora in lora_names:
+                    if lora in lora_weights:
+                        updates.append(gr.update(value=lora_weights[lora]))
+                    else:
+                        updates.append(gr.update())
+
+                # segment_count
+                updates.append(segment_count)
+
+                # Update visibility of rows
+                for i in range(max_segments):
+                    updates.append(gr.update(visible=(i < segment_count)))
+
+                # Update time inputs
+                for i in range(max_segments):
+                    if i < segment_count:
+                        updates.append(gr.update(value=segments[i]['start_time']))
+                    else:
+                        updates.append(gr.update(value=0))
+
+                # Update prompt inputs  
+                for i in range(max_segments):
+                    if i < segment_count:
+                        updates.append(gr.update(value=segments[i]['prompt']))
+                    else:
+                        updates.append(gr.update(value=''))
+
+                return updates
+
+            except Exception as e:
+                print(f"Error loading metadata: {e}")
+                return [gr.update()] * (3 + len(lora_names) + max_segments * 3 + 1)
+
+        # Connect JSON metadata loader for Original tab
+        json_upload.change(
+            fn=load_metadata_from_json,
+            inputs=[json_upload],
+            outputs=[prompt_segments_state, hidden_prompt, seed] + 
+                    [lora_sliders[lora] for lora in lora_names] + 
+                    [segment_count] + 
+                    prompt_interface['segment_rows'] + 
+                    prompt_interface['segment_time_inputs'] + 
+                    prompt_interface['segment_prompt_inputs']
+        )
+
+        # Connect JSON metadata loader for F1 tab
+        f1_json_upload.change(
+            fn=load_metadata_from_json,
+            inputs=[f1_json_upload],
+            outputs=[f1_prompt_segments_state, f1_hidden_prompt, f1_seed] + 
+                    [f1_lora_sliders[lora] for lora in lora_names] + 
+                    [f1_segment_count] + 
+                    f1_prompt_interface['segment_rows'] + 
+                    f1_prompt_interface['segment_time_inputs'] + 
+                    f1_prompt_interface['segment_prompt_inputs']
+        )
+
+        # Add footer with social links
+        with gr.Row(elem_id="footer"):
+            with gr.Column(scale=1):
+                gr.HTML("""
+                <div style="text-align: center; padding: 20px; color: #666;">
+                    <div style="margin-top: 10px;">
+                        <a href="https://patreon.com/Colinu" target="_blank" style="margin: 0 10px; color: #666; text-decoration: none;">
+                            <i class="fab fa-patreon"></i>Support on Patreon
+                        </a>
+                        <a href="https://discord.gg/MtuM7gFJ3V" target="_blank" style="margin: 0 10px; color: #666; text-decoration: none;">
+                            <i class="fab fa-discord"></i> Discord
+                        </a>
+                        <a href="https://github.com/colinurbs/FramePack-Studio" target="_blank" style="margin: 0 10px; color: #666; text-decoration: none;">
+                            <i class="fab fa-github"></i> GitHub
+                        </a>
+                    </div>
+                </div>
+                """)
+
+    return block
+
+
+# --- Top-level Helper Functions (Used by Gradio callbacks, must be defined outside create_interface) ---
+
+def format_queue_status(jobs):
+    """Format job data for display in the queue status table"""
+    rows = []
+    for job in jobs:
+        created = time.strftime('%Y-%m-%d %H:%M:%S', time.localtime(job.created_at)) if job.created_at else ""
+        started = time.strftime('%Y-%m-%d %H:%M:%S', time.localtime(job.started_at)) if job.started_at else ""
+        completed = time.strftime('%Y-%m-%d %H:%M:%S', time.localtime(job.completed_at)) if job.completed_at else ""
+
+        # Calculate elapsed time
+        elapsed_time = ""
+        if job.started_at:
+            if job.completed_at:
+                start_datetime = datetime.datetime.fromtimestamp(job.started_at)
+                complete_datetime = datetime.datetime.fromtimestamp(job.completed_at)
+                elapsed_seconds = (complete_datetime - start_datetime).total_seconds()
+                elapsed_time = f"{elapsed_seconds:.2f}s"
+            else:
+                # For running jobs, calculate elapsed time from now
+                start_datetime = datetime.datetime.fromtimestamp(job.started_at)
+                current_datetime = datetime.datetime.now()
+                elapsed_seconds = (current_datetime - start_datetime).total_seconds()
+                elapsed_time = f"{elapsed_seconds:.2f}s (running)"
+
+        # Get generation type from job data
+        generation_type = getattr(job, 'generation_type', 'Original')
+
+        # Removed thumbnail processing
+
+        rows.append([
+            job.id[:6] + '...',
+            generation_type,
+            job.status.value,
+            created,
+            started,
+            completed,
+            elapsed_time
+            # Removed thumbnail from row data
+        ])
     return rows