--- conflicted
+++ resolved
@@ -1,798 +1,750 @@
-import gradio as gr
-import time
-import datetime
-import random
-import os
-from typing import List, Dict, Any, Optional
-from PIL import Image
-import numpy as np
-import base64
-import io
-
-from modules.video_queue import JobStatus, Job
-from modules.prompt_handler import get_section_boundaries, get_quick_prompts, parse_timestamped_prompt
-from diffusers_helper.gradio.progress_bar import make_progress_bar_css, make_progress_bar_html
-
-
-def create_interface(
-    process_fn,
-    monitor_fn,
-    end_process_fn,
-    update_queue_status_fn,
-    load_lora_file_fn,
-    job_queue,
-    settings,
-    default_prompt: str = '[1s: The person waves hello] [3s: The person jumps up and down] [5s: The person does a dance]',
-    lora_names: list = [],
-    lora_values: list = []
-):
-    """
-    Create the Gradio interface for the video generation application
-
-    Args:
-        process_fn: Function to process a new job
-        monitor_fn: Function to monitor an existing job
-        end_process_fn: Function to cancel the current job
-        update_queue_status_fn: Function to update the queue status display
-        default_prompt: Default prompt text
-        lora_names: List of loaded LoRA names
-
-    Returns:
-        Gradio Blocks interface
-    """
-    # Get section boundaries and quick prompts
-    section_boundaries = get_section_boundaries()
-    quick_prompts = get_quick_prompts()
-
-    # Create the interface
-    css = make_progress_bar_css()
-    css += """
-    .contain-image img {
-        object-fit: contain !important;
-        width: 100% !important;
-        height: 100% !important;
-        background: #222;
-    }
-    """
-
-    css += """
-    #fixed-toolbar {
-        position: fixed;
-        top: 0;
-        left: 0;
-        width: 100vw;
-        z-index: 1000;
-        background: rgb(11, 15, 25);
-        color: #fff;
-        padding: 10px 20px;
-        display: flex;
-        align-items: center;
-        gap: 16px;
-        box-shadow: 0 2px 8px rgba(0,0,0,0.1);
-        border-bottom: 1px solid #4f46e5;
-    }
-    #toolbar-add-to-queue-btn button {
-        font-size: 14px !important;
-        padding: 4px 16px !important;
-        height: 32px !important;
-        min-width: 80px !important;
-    }
-
-
-
-    .gr-button-primary{
-        color:white;
-    }
-    body, .gradio-container {
-        padding-top: 40px !important;
-    }
-    """
-
-    css += """
-    .narrow-button {
-        min-width: 40px !important;
-        width: 40px !important;
-        padding: 0 !important;
-        margin: 0 !important;
-    }
-    """
-
-    # Get the theme from settings
-    current_theme = settings.get("gradio_theme", "default") # Use default if not found
-    block = gr.Blocks(css=css, title="FramePack Studio", theme=current_theme).queue()
-
-    with block:
-
-        with gr.Row(elem_id="fixed-toolbar"):
-            gr.Markdown("<h1 style='margin:0;color:white;'>FramePack Studio</h1>")
-            # with gr.Column(scale=1):
-            #     queue_stats_display = gr.Markdown("<p style='margin:0;color:white;'>Queue: 0 | Completed: 0</p>")
-            with gr.Column(scale=0):
-                refresh_stats_btn = gr.Button("⟳", elem_id="refresh-stats-btn")
-
-
-        # Hidden state to track the selected model type
-        selected_model_type = gr.State("Original")
-
-        with gr.Tabs():
-            with gr.Tab("Generate (Original)", id="original_tab"):
-                with gr.Row():
-                    with gr.Column(scale=2):
-                        input_image = gr.Image(
-                            sources='upload',
-                            type="numpy",
-                            label="Image (optional)",
-                            height=420,
-                            elem_classes="contain-image"
-                        )
-                        resolution = gr.Slider(
-                            label="Output Resolution (Width)", minimum=128, maximum=768, value=256, 
-                            step=32, info="Nearest bucket (~WxH) will be used. Height adjusted automatically."
-                        )
-                
-                        with gr.Accordion("Latent Image Options", open=False):
-                            latent_type = gr.Dropdown(
-                                ["Black", "White", "Noise", "Green Screen"], label="Latent Image", value="Black", info="Used as a starting point if no image is provided"
-                            )
-
-                        prompt = gr.Textbox(label="Prompt", value=default_prompt)
-
-                        with gr.Accordion("Prompt Parameters", open=False):
-                            blend_sections = gr.Slider(
-                                minimum=0, maximum=10, value=4, step=1,
-                                label="Number of sections to blend between prompts"
-                            )
-                        with gr.Accordion("Generation Parameters", open=True):
-                            with gr.Row():
-                                steps = gr.Slider(label="Steps", minimum=1, maximum=100, value=25, step=1)
-                                total_second_length = gr.Slider(label="Video Length (Seconds)", minimum=1, maximum=120, value=5, step=0.1)
-                            with gr.Row("LoRAs"):
-                                lora_selector = gr.Dropdown(
-                                    choices=lora_names,
-                                    label="Select LoRAs to Load",
-                                    multiselect=True,
-                                    value=[],
-                                    info="Select one or more LoRAs to use for this job"
-                                )
-
-                                lora_sliders = {}
-                                for lora in lora_names:
-                                    lora_sliders[lora] = gr.Slider(
-                                        minimum=0.0, maximum=2.0, value=1.0, step=0.01,
-                                        label=f"{lora} Weight", visible=False, interactive=True
-                                    )
-
-                            with gr.Row("Metadata"):
-                                json_upload = gr.File(
-                                    label="Upload Metadata JSON (optional)",
-                                    file_types=[".json"],
-                                    type="filepath",
-                                    height=100,
-                                )
-                                save_metadata = gr.Checkbox(label="Save Metadata", value=True, info="Save to JSON file")
-                            with gr.Row("TeaCache"):
-                                use_teacache = gr.Checkbox(label='Use TeaCache', value=True, info='Faster speed, but often makes hands and fingers slightly worse.')
-
-                                n_prompt = gr.Textbox(label="Negative Prompt", value="", visible=False)  # Not used
-
-                            with gr.Row():
-                                seed = gr.Number(label="Seed", value=31337, precision=0)
-                                randomize_seed = gr.Checkbox(label="Randomize", value=False, info="Generate a new random seed for each job")
-
-
-                        with gr.Accordion("Advanced Parameters", open=False):
-                            latent_window_size = gr.Slider(label="Latent Window Size", minimum=1, maximum=33, value=9, step=1, visible=True, info='Change at your own risk, very experimental')  # Should not change
-                            cfg = gr.Slider(label="CFG Scale", minimum=1.0, maximum=32.0, value=1.0, step=0.01, visible=False)  # Should not change
-                            gs = gr.Slider(label="Distilled CFG Scale", minimum=1.0, maximum=32.0, value=10.0, step=0.01)
-                            rs = gr.Slider(label="CFG Re-Scale", minimum=0.0, maximum=1.0, value=0.0, step=0.01, visible=False)  # Should not change
-                            gpu_memory_preservation = gr.Slider(label="GPU Inference Preserved Memory (GB) (larger means slower)", minimum=6, maximum=128, value=6, step=0.1, info="Set this number to a larger value if you encounter OOM. Larger value causes slower speed.")
-                        with gr.Accordion("Output Parameters", open=False):
-                            mp4_crf = gr.Slider(label="MP4 Compression", minimum=0, maximum=100, value=16, step=1, info="Lower means better quality. 0 is uncompressed. Change to 16 if you get black outputs. ")
-                            clean_up_videos = gr.Checkbox(
-                                label="Clean up video files",
-                                value=True,
-                                info="If checked, only the final video will be kept after generation."
-                            )
-
-                    with gr.Column():
-                        preview_image = gr.Image(label="Next Latents", height=150, visible=True, type="numpy", interactive=False)
-                        result_video = gr.Video(label="Finished Frames", autoplay=True, show_share_button=False, height=256, loop=True)
-                        progress_desc = gr.Markdown('', elem_classes='no-generating-animation')
-                        progress_bar = gr.HTML('', elem_classes='no-generating-animation')
-
-                        with gr.Row():
-                            current_job_id = gr.Textbox(label="Current Job ID", visible=True, interactive=True)
-                            end_button = gr.Button(value="Cancel Current Job", interactive=True)
-                            start_button = gr.Button(value="Add to Queue", elem_id="toolbar-add-to-queue-btn")
-
-            with gr.Tab("Generate (F1)", id="f1_tab"):
-                with gr.Row():
-                    with gr.Column(scale=2):
-                        f1_input_image = gr.Image(
-                            sources='upload',
-                            type="numpy",
-                            label="Image (optional)",
-                            height=420,
-                            elem_classes="contain-image"
-                        )
-
-                        with gr.Accordion("Latent Image Options", open=False):
-                            f1_latent_type = gr.Dropdown(
-                                ["Black", "White", "Noise", "Green Screen"], label="Latent Image", value="Black", info="Used as a starting point if no image is provided"
-                            )
-
-                        f1_prompt = gr.Textbox(label="Prompt", value=default_prompt)
-
-                        with gr.Accordion("Prompt Parameters", open=False):
-                            f1_blend_sections = gr.Slider(
-                                minimum=0, maximum=10, value=4, step=1,
-                                label="Number of sections to blend between prompts"
-                            )
-                        with gr.Accordion("Generation Parameters", open=True):
-                            with gr.Row():
-                                f1_steps = gr.Slider(label="Steps", minimum=1, maximum=100, value=25, step=1)
-                                f1_total_second_length = gr.Slider(label="Video Length (Seconds)", minimum=1, maximum=120, value=5, step=0.1)
-                            with gr.Row("LoRAs"):
-                                f1_lora_selector = gr.Dropdown(
-                                    choices=lora_names,
-                                    label="Select LoRAs to Load",
-                                    multiselect=True,
-                                    value=[],
-                                    info="Select one or more LoRAs to use for this job"
-                                )
-
-                                f1_lora_sliders = {}
-                                for lora in lora_names:
-                                    f1_lora_sliders[lora] = gr.Slider(
-                                        minimum=0.0, maximum=2.0, value=1.0, step=0.01,
-                                        label=f"{lora} Weight", visible=False, interactive=True
-                                    )
-
-                            with gr.Row("Metadata"):
-                                f1_json_upload = gr.File(
-                                    label="Upload Metadata JSON (optional)",
-                                    file_types=[".json"],
-                                    type="filepath",
-                                    height=100,
-                                )
-                                f1_save_metadata = gr.Checkbox(label="Save Metadata", value=True, info="Save to JSON file")
-                            with gr.Row("TeaCache"):
-                                f1_use_teacache = gr.Checkbox(label='Use TeaCache', value=True, info='Faster speed, but often makes hands and fingers slightly worse.')
-                                f1_n_prompt = gr.Textbox(label="Negative Prompt", value="", visible=True)
-
-                            with gr.Row():
-                                f1_seed = gr.Number(label="Seed", value=31337, precision=0)
-                                f1_randomize_seed = gr.Checkbox(label="Randomize", value=False, info="Generate a new random seed for each job")
-
-                        with gr.Accordion("Advanced Parameters", open=False):
-                            f1_latent_window_size = gr.Slider(label="Latent Window Size", minimum=1, maximum=33, value=9, step=1, visible=True, info='Change at your own risk, very experimental')
-                            f1_cfg = gr.Slider(label="CFG Scale", minimum=1.0, maximum=32.0, value=1.0, step=0.01, visible=False)
-                            f1_gs = gr.Slider(label="Distilled CFG Scale", minimum=1.0, maximum=32.0, value=10.0, step=0.01)
-                            f1_rs = gr.Slider(label="CFG Re-Scale", minimum=0.0, maximum=1.0, value=0.0, step=0.01, visible=False)
-                            f1_gpu_memory_preservation = gr.Slider(label="GPU Inference Preserved Memory (GB) (larger means slower)", minimum=6, maximum=128, value=6, step=0.1, info="Set this number to a larger value if you encounter OOM. Larger value causes slower speed.")
-                        with gr.Accordion("Output Parameters", open=False):
-                            f1_mp4_crf = gr.Slider(label="MP4 Compression", minimum=0, maximum=100, value=16, step=1, info="Lower means better quality. 0 is uncompressed. Change to 16 if you get black outputs. ")
-                            f1_clean_up_videos = gr.Checkbox(
-                                label="Clean up video files",
-                                value=True,
-                                info="If checked, only the final video will be kept after generation."
-                            )
-
-                    with gr.Column():
-                        f1_preview_image = gr.Image(label="Next Latents", height=150, visible=True, type="numpy", interactive=False)
-                        f1_result_video = gr.Video(label="Finished Frames", autoplay=True, show_share_button=False, height=256, loop=True)
-                        f1_progress_desc = gr.Markdown('', elem_classes='no-generating-animation')
-                        f1_progress_bar = gr.HTML('', elem_classes='no-generating-animation')
-
-                        with gr.Row():
-                            f1_current_job_id = gr.Textbox(label="Current Job ID", visible=True, interactive=True)
-                            f1_end_button = gr.Button(value="Cancel Current Job", interactive=True)
-                            f1_start_button = gr.Button(value="Add to Queue", elem_id="toolbar-add-to-queue-btn")
-
-            with gr.Tab("Queue"):
-                with gr.Row():
-                    with gr.Column():
-                        # Create a container for the queue status
-                        with gr.Row():
-                            queue_status = gr.DataFrame(
-                                headers=["Job ID", "Type", "Status", "Created", "Started", "Completed", "Elapsed"], # Removed Preview header
-                                datatype=["str", "str", "str", "str", "str", "str", "str"], # Removed image datatype
-                                label="Job Queue"
-                            )
-                        with gr.Row():
-                            refresh_button = gr.Button("Refresh Queue")
-                            # Connect the refresh button (Moved inside 'with block')
-                            refresh_button.click(
-                                fn=update_queue_status_fn, # Use the function passed in
-                                inputs=[],
-                                outputs=[queue_status]
-                            )
-                        # Create a container for thumbnails (kept for potential future use, though not displayed in DataFrame)
-                        with gr.Row():
-                            thumbnail_container = gr.Column()
-                            thumbnail_container.elem_classes = ["thumbnail-container"]
-
-                        # Add CSS for thumbnails
-                        css += """
-                        .thumbnail-container {
-                            display: flex;
-                            flex-wrap: wrap;
-                            gap: 10px;
-                            padding: 10px;
-                        }
-                        .thumbnail-item {
-                            width: 100px;
-                            height: 100px;
-                            border: 1px solid #444;
-                            border-radius: 4px;
-                            overflow: hidden;
-                        }
-                        .thumbnail-item img {
-                            width: 100%;
-                            height: 100%;
-                            object-fit: cover;
-                        }
-                        """
-
-            with gr.Tab("Settings"):
-                with gr.Row():
-                    with gr.Column():
-                        output_dir = gr.Textbox(
-                            label="Output Directory",
-                            value=settings.get("output_dir"),
-                            placeholder="Path to save generated videos"
-                        )
-                        metadata_dir = gr.Textbox(
-                            label="Metadata Directory",
-                            value=settings.get("metadata_dir"),
-                            placeholder="Path to save metadata files"
-                        )
-                        lora_dir = gr.Textbox(
-                            label="LoRA Directory",
-                            value=settings.get("lora_dir"),
-                            placeholder="Path to LoRA models"
-                        )
-                        auto_save = gr.Checkbox(
-                            label="Auto-save settings",
-                            value=settings.get("auto_save_settings", True)
-                        )
-                        # Add Gradio Theme Dropdown
-                        gradio_themes = ["default", "base", "soft", "glass", "mono", "huggingface"]
-                        theme_dropdown = gr.Dropdown(
-                            label="Theme",
-                            choices=gradio_themes,
-                            value=settings.get("gradio_theme", "soft"),
-                            info="Select the Gradio UI theme. Requires restart."
-                        )
-                        save_btn = gr.Button("Save Settings")
-                        status = gr.HTML("")
-
-                        def save_settings(output_dir, metadata_dir, lora_dir, auto_save, selected_theme): # Added selected_theme
-                            try:
-                                settings.update({
-                                    "output_dir": output_dir,
-                                    "metadata_dir": metadata_dir,
-                                    "lora_dir": lora_dir,
-                                    "auto_save_settings": auto_save,
-                                    "gradio_theme": selected_theme # Added theme
-                                })
-                                return "<p style='color:green;'>Settings saved successfully! Restart required for theme change.</p>" # Updated message
-                            except Exception as e:
-                                return f"<p style='color:red;'>Error saving settings: {str(e)}</p>"
-
-                        save_btn.click(
-                            fn=save_settings,
-                            inputs=[output_dir, metadata_dir, lora_dir, auto_save, theme_dropdown], # Added theme_dropdown
-                            outputs=[status]
-                        )
-
-        # --- Event Handlers and Connections (Now correctly indented) ---
-
-        # Connect the main process function (wrapper for adding to queue)
-        def process_with_queue_update(model_type, *args):
-            # Extract all arguments (ensure order matches inputs lists)
-            input_image, prompt_text, n_prompt, seed_value, total_second_length, latent_window_size, steps, cfg, gs, rs, gpu_memory_preservation, use_teacache, mp4_crf, randomize_seed_checked, save_metadata_checked, blend_sections, latent_type, clean_up_videos, selected_loras, *lora_args = args
-
-            # DO NOT parse the prompt here. Parsing happens once in the worker.
-
-<<<<<<< HEAD
-            # Use the current seed value as is for this job
-            # Call the process function with all arguments
-            # Pass the model_type and the ORIGINAL prompt_text string to the backend process function
-            result = process_fn(model_type, input_image, prompt_text, n_prompt, seed_value, total_second_length, # Pass original prompt_text string
-                            latent_window_size, steps, cfg, gs, rs, gpu_memory_preservation,
-                            use_teacache, mp4_crf, save_metadata_checked, blend_sections, latent_type, clean_up_videos, selected_loras, *lora_args)
-
-=======
-        # Connect the dropdown to the sliders
-        lora_selector.change(
-            fn=update_lora_sliders,
-            inputs=[lora_selector],
-            outputs=[lora_sliders[lora] for lora in lora_names]
-        )        
-                        
-        # Add a refresh timer that updates the queue status every 2 seconds
-        refresh_timer = gr.Number(value=0, visible=False)
-        
-        def refresh_timer_fn():
-            """Updates the timer value periodically to trigger queue refresh"""
-            return int(time.time())
-        
-        # Connect the main process function
-        ips = [
-            input_image, 
-            prompt, 
-            n_prompt, 
-            resolution,
-            seed, 
-            total_second_length, 
-            latent_window_size,
-            steps, 
-            cfg, 
-            gs, 
-            rs, 
-            gpu_memory_preservation, 
-            use_teacache, 
-            mp4_crf,
-            randomize_seed, 
-            save_metadata, 
-            blend_sections, 
-            latent_type, 
-            clean_up_videos,
-            lora_selector
-        ]
-        # Add LoRA sliders to the input list
-        ips.extend([lora_sliders[lora] for lora in lora_names])
-                
-        # Modified process function that updates the queue status after adding a job
-        def process_with_queue_update(*args):
-            # Extract all arguments
-            input_image, prompt_text, n_prompt, resolution, seed_value, total_second_length, latent_window_size, steps, cfg, gs, rs, gpu_memory_preservation, use_teacache, mp4_crf, randomize_seed_checked, save_metadata_checked, blend_sections, latent_type, *lora_args = args
-            
-            # Use the current seed value as is for this job
-            # Call the process function with all arguments
-            result = process_fn(input_image, prompt_text, n_prompt, resolution, seed_value, total_second_length, 
-                            latent_window_size, steps, cfg, gs, rs, gpu_memory_preservation, 
-                            use_teacache, mp4_crf, save_metadata_checked, blend_sections, latent_type, *lora_args)
-            
->>>>>>> 5bf6d483
-            # If randomize_seed is checked, generate a new random seed for the next job
-            new_seed_value = None
-            if randomize_seed_checked:
-                new_seed_value = random.randint(0, 21474)
-                print(f"Generated new seed for next job: {new_seed_value}")
-
-            # If a job ID was created, automatically start monitoring it and update queue
-            if result and result[1]:  # Check if job_id exists in results
-                job_id = result[1]
-                queue_status_data = update_queue_status_fn()
-
-                # Add the new seed value to the results if randomize is checked
-                if new_seed_value is not None:
-                    return [result[0], job_id, result[2], result[3], result[4], result[5], result[6], queue_status_data, new_seed_value]
-                else:
-                    return [result[0], job_id, result[2], result[3], result[4], result[5], result[6], queue_status_data, gr.update()]
-
-            # If no job ID was created, still return the new seed if randomize is checked
-            if new_seed_value is not None:
-                return result + [update_queue_status_fn(), new_seed_value]
-            else:
-                return result + [update_queue_status_fn(), gr.update()]
-
-        # Custom end process function that ensures the queue is updated
-        def end_process_with_update():
-            queue_status_data = end_process_fn()
-            # Make sure to return the queue status data
-            return queue_status_data
-
-        # --- Inputs Lists ---
-        # --- Inputs for Original Model ---
-        ips = [
-            input_image,
-            prompt,
-            n_prompt,
-            seed,
-            total_second_length,
-            latent_window_size,
-            steps,
-            cfg,
-            gs,
-            rs,
-            gpu_memory_preservation,
-            use_teacache,
-            mp4_crf,
-            randomize_seed,
-            save_metadata,
-            blend_sections,
-            latent_type,
-            clean_up_videos,
-            lora_selector
-        ]
-        # Add LoRA sliders to the input list
-        ips.extend([lora_sliders[lora] for lora in lora_names])
-
-        # --- Inputs for F1 Model ---
-        f1_ips = [
-            f1_input_image,
-            f1_prompt,
-            f1_n_prompt,
-            f1_seed,
-            f1_total_second_length,
-            f1_latent_window_size,
-            f1_steps,
-            f1_cfg,
-            f1_gs,
-            f1_rs,
-            f1_gpu_memory_preservation,
-            f1_use_teacache,
-            f1_mp4_crf,
-            f1_randomize_seed,
-            f1_save_metadata,
-            f1_blend_sections,
-            f1_latent_type,
-            f1_clean_up_videos,
-            f1_lora_selector
-        ]
-        # Add F1 LoRA sliders to the input list
-        f1_ips.extend([f1_lora_sliders[lora] for lora in lora_names])
-
-        # --- Connect Buttons ---
-        start_button.click(
-            # Pass "Original" model type
-            fn=lambda *args: process_with_queue_update("Original", *args),
-            inputs=ips,
-            outputs=[result_video, current_job_id, preview_image, progress_desc, progress_bar, start_button, end_button, queue_status, seed]
-        )
-
-        f1_start_button.click(
-            # Pass "F1" model type
-            fn=lambda *args: process_with_queue_update("F1", *args),
-            inputs=f1_ips,
-            # Update F1 outputs and shared queue/job ID
-            outputs=[f1_result_video, f1_current_job_id, f1_preview_image, f1_progress_desc, f1_progress_bar, f1_start_button, f1_end_button, queue_status, f1_seed]
-        )
-
-        # Connect the end button to cancel the current job and update the queue
-        end_button.click(
-            fn=end_process_with_update,
-            outputs=[queue_status]
-        )
-        f1_end_button.click(
-            fn=end_process_with_update,
-            outputs=[queue_status] # Update shared queue status display
-        )
-
-        # --- Connect Monitoring ---
-        # Auto-monitor the current job when job_id changes
-        # Monitor original tab
-        current_job_id.change(
-            fn=monitor_fn,
-            inputs=[current_job_id],
-            outputs=[result_video, current_job_id, preview_image, progress_desc, progress_bar, start_button, end_button]
-        )
-
-        # Monitor F1 tab (using the same monitor function for now, assuming job IDs are unique)
-        f1_current_job_id.change(
-            fn=monitor_fn,
-            inputs=[f1_current_job_id],
-            outputs=[f1_result_video, f1_current_job_id, f1_preview_image, f1_progress_desc, f1_progress_bar, f1_start_button, f1_end_button]
-        )
-
-        # --- Connect Queue Refresh ---
-        refresh_stats_btn.click(
-            fn=lambda: update_queue_status_fn(), # Use update_queue_status_fn passed in
-            inputs=None,
-            outputs=[queue_status]  # Removed queue_stats_display from outputs
-        )
-
-        # Set up auto-refresh for queue status (using a timer)
-        refresh_timer = gr.Number(value=0, visible=False)
-        def refresh_timer_fn():
-            """Updates the timer value periodically to trigger queue refresh"""
-            return int(time.time())
-        # This timer seems unused, maybe intended for block.load()? Keeping definition for now.
-        # refresh_timer.change(
-        #     fn=update_queue_status_fn, # Use the function passed in
-        #     outputs=[queue_status] # Update shared queue status display
-        # )
-
-        # --- Connect LoRA UI ---
-        # Function to update slider visibility based on selection
-        def update_lora_sliders(selected_loras):
-            updates = []
-            # Need to handle potential missing keys if lora_names changes dynamically
-            # For now, assume lora_names passed to create_interface is static
-            for lora in lora_names:
-                 updates.append(gr.update(visible=(lora in selected_loras)))
-            # Ensure the output list matches the number of sliders defined
-            num_sliders = len(lora_sliders)
-            return updates[:num_sliders] # Return only updates for existing sliders
-
-        # Connect the dropdown to the sliders
-        lora_selector.change(
-            fn=update_lora_sliders,
-            inputs=[lora_selector],
-            outputs=[lora_sliders[lora] for lora in lora_names] # Assumes lora_sliders keys match lora_names
-        )
-
-        # Function to update F1 LoRA sliders
-        def update_f1_lora_sliders(selected_loras):
-            updates = []
-            for lora in lora_names:
-                 updates.append(gr.update(visible=(lora in selected_loras)))
-            num_sliders = len(f1_lora_sliders)
-            return updates[:num_sliders]
-
-        # Connect the F1 dropdown to the F1 sliders
-        f1_lora_selector.change(
-            fn=update_f1_lora_sliders,
-            inputs=[f1_lora_selector],
-            outputs=[f1_lora_sliders[lora] for lora in lora_names]
-        )
-
-        # --- Connect Metadata Loading ---
-        # Function to load metadata from JSON file
-        def load_metadata_from_json(json_path):
-            if not json_path:
-                # Return updates for all potentially affected components
-                num_orig_sliders = len(lora_sliders)
-                return [gr.update(), gr.update()] + [gr.update()] * num_orig_sliders
-
-            try:
-                import json
-
-                with open(json_path, 'r') as f:
-                    metadata = json.load(f)
-
-                prompt_val = metadata.get('prompt')
-                seed_val = metadata.get('seed')
-
-                # Check for LoRA values in metadata
-                lora_weights = metadata.get('loras', {}) # Changed key to 'loras' based on studio.py worker
-
-                print(f"Loaded metadata from JSON: {json_path}")
-                print(f"Prompt: {prompt_val}, Seed: {seed_val}")
-
-                # Update the UI components
-                updates = [
-                    gr.update(value=prompt_val) if prompt_val else gr.update(),
-                    gr.update(value=seed_val) if seed_val is not None else gr.update()
-                ]
-
-                # Update LoRA sliders if they exist in metadata
-                for lora in lora_names:
-                    if lora in lora_weights:
-                        updates.append(gr.update(value=lora_weights[lora]))
-                    else:
-                        updates.append(gr.update()) # No change if LoRA not in metadata
-
-                # Ensure the number of updates matches the number of outputs
-                num_orig_sliders = len(lora_sliders)
-                return updates[:2 + num_orig_sliders] # Return updates for prompt, seed, and sliders
-
-            except Exception as e:
-                print(f"Error loading metadata: {e}")
-                num_orig_sliders = len(lora_sliders)
-                return [gr.update(), gr.update()] + [gr.update()] * num_orig_sliders
-
-
-        # Connect JSON metadata loader for Original tab
-        json_upload.change(
-            fn=load_metadata_from_json,
-            inputs=[json_upload],
-            outputs=[prompt, seed] + [lora_sliders[lora] for lora in lora_names]
-        )
-
-        # Connect F1 JSON metadata loader (using same function, assumes outputs match)
-        # Need to ensure the output list matches the F1 components
-        f1_json_upload.change(
-            fn=load_metadata_from_json,
-            inputs=[f1_json_upload],
-            outputs=[f1_prompt, f1_seed] + [f1_lora_sliders[lora] for lora in lora_names] # Match F1 components
-        )
-
-        # --- Helper Functions (defined within create_interface scope if needed by handlers) ---
-        # Function to get queue statistics
-        def get_queue_stats():
-            try:
-                # Get all jobs from the queue
-                jobs = job_queue.get_all_jobs()
-
-                # Count jobs by status
-                status_counts = {
-                    "QUEUED": 0,
-                    "RUNNING": 0,
-                    "COMPLETED": 0,
-                    "FAILED": 0,
-                    "CANCELLED": 0
-                }
-
-                for job in jobs:
-                    if hasattr(job, 'status'):
-                        status = str(job.status) # Use str() for safety
-                        if status in status_counts:
-                            status_counts[status] += 1
-
-                # Format the display text
-                stats_text = f"Queue: {status_counts['QUEUED']} | Running: {status_counts['RUNNING']} | Completed: {status_counts['COMPLETED']} | Failed: {status_counts['FAILED']} | Cancelled: {status_counts['CANCELLED']}"
-
-                return f"<p style='margin:0;color:white;'>{stats_text}</p>"
-
-            except Exception as e:
-                print(f"Error getting queue stats: {e}")
-                return "<p style='margin:0;color:white;'>Error loading queue stats</p>"
-
-
-    return block
-
-
-# --- Top-level Helper Functions (Used by Gradio callbacks, must be defined outside create_interface) ---
-
-def format_queue_status(jobs):
-    """Format job data for display in the queue status table"""
-    rows = []
-    for job in jobs:
-        created = time.strftime('%Y-%m-%d %H:%M:%S', time.localtime(job.created_at)) if job.created_at else ""
-        started = time.strftime('%Y-%m-%d %H:%M:%S', time.localtime(job.started_at)) if job.started_at else ""
-        completed = time.strftime('%Y-%m-%d %H:%M:%S', time.localtime(job.completed_at)) if job.completed_at else ""
-
-        # Calculate elapsed time
-        elapsed_time = ""
-        if job.started_at:
-            if job.completed_at:
-                start_datetime = datetime.datetime.fromtimestamp(job.started_at)
-                complete_datetime = datetime.datetime.fromtimestamp(job.completed_at)
-                elapsed_seconds = (complete_datetime - start_datetime).total_seconds()
-                elapsed_time = f"{elapsed_seconds:.2f}s"
-            else:
-                # For running jobs, calculate elapsed time from now
-                start_datetime = datetime.datetime.fromtimestamp(job.started_at)
-                current_datetime = datetime.datetime.now()
-                elapsed_seconds = (current_datetime - start_datetime).total_seconds()
-                elapsed_time = f"{elapsed_seconds:.2f}s (running)"
-
-        # Get generation type from job data
-        generation_type = getattr(job, 'generation_type', 'Original')
-
-        # Removed thumbnail processing
-
-        rows.append([
-            job.id[:6] + '...',
-            generation_type,
-            job.status.value,
-            created,
-            started,
-            completed,
-            elapsed_time
-            # Removed thumbnail from row data
-        ])
-    return rows
-
-# Create the queue status update function (wrapper around format_queue_status)
-def update_queue_status_with_thumbnails(): # Function name is now slightly misleading, but keep for now to avoid breaking clicks
-    # This function is likely called by the refresh button and potentially the timer
-    # It needs access to the job_queue object
-    # Assuming job_queue is accessible globally or passed appropriately
-    # For now, let's assume it's globally accessible as defined in studio.py
-    # If not, this needs adjustment based on how job_queue is managed.
-    try:
-        # Need access to the global job_queue instance from studio.py
-        # This might require restructuring or passing job_queue differently.
-        # For now, assuming it's accessible (this might fail if run standalone)
-        from __main__ import job_queue # Attempt to import from main script scope
-
-        jobs = job_queue.get_all_jobs()
-        for job in jobs:
-            if job.status == JobStatus.PENDING:
-                job.queue_position = job_queue.get_queue_position(job.id)
-
-        if job_queue.current_job:
-            job_queue.current_job.status = JobStatus.RUNNING
-
-        return format_queue_status(jobs)
-    except ImportError:
-        print("Error: Could not import job_queue. Queue status update might fail.")
-        return [] # Return empty list on error
-    except Exception as e:
-        print(f"Error updating queue status: {e}")
-        return []
+import gradio as gr
+import time
+import datetime
+import random
+import os
+from typing import List, Dict, Any, Optional
+from PIL import Image
+import numpy as np
+import base64
+import io
+
+from modules.video_queue import JobStatus, Job
+from modules.prompt_handler import get_section_boundaries, get_quick_prompts, parse_timestamped_prompt
+from diffusers_helper.gradio.progress_bar import make_progress_bar_css, make_progress_bar_html
+
+
+def create_interface(
+    process_fn,
+    monitor_fn,
+    end_process_fn,
+    update_queue_status_fn,
+    load_lora_file_fn,
+    job_queue,
+    settings,
+    default_prompt: str = '[1s: The person waves hello] [3s: The person jumps up and down] [5s: The person does a dance]',
+    lora_names: list = [],
+    lora_values: list = []
+):
+    """
+    Create the Gradio interface for the video generation application
+
+    Args:
+        process_fn: Function to process a new job
+        monitor_fn: Function to monitor an existing job
+        end_process_fn: Function to cancel the current job
+        update_queue_status_fn: Function to update the queue status display
+        default_prompt: Default prompt text
+        lora_names: List of loaded LoRA names
+
+    Returns:
+        Gradio Blocks interface
+    """
+    # Get section boundaries and quick prompts
+    section_boundaries = get_section_boundaries()
+    quick_prompts = get_quick_prompts()
+
+    # Create the interface
+    css = make_progress_bar_css()
+    css += """
+    .contain-image img {
+        object-fit: contain !important;
+        width: 100% !important;
+        height: 100% !important;
+        background: #222;
+    }
+    """
+
+    css += """
+    #fixed-toolbar {
+        position: fixed;
+        top: 0;
+        left: 0;
+        width: 100vw;
+        z-index: 1000;
+        background: rgb(11, 15, 25);
+        color: #fff;
+        padding: 10px 20px;
+        display: flex;
+        align-items: center;
+        gap: 16px;
+        box-shadow: 0 2px 8px rgba(0,0,0,0.1);
+        border-bottom: 1px solid #4f46e5;
+    }
+    #toolbar-add-to-queue-btn button {
+        font-size: 14px !important;
+        padding: 4px 16px !important;
+        height: 32px !important;
+        min-width: 80px !important;
+    }
+
+
+
+    .gr-button-primary{
+        color:white;
+    }
+    body, .gradio-container {
+        padding-top: 40px !important;
+    }
+    """
+
+    css += """
+    .narrow-button {
+        min-width: 40px !important;
+        width: 40px !important;
+        padding: 0 !important;
+        margin: 0 !important;
+    }
+    """
+
+    # Get the theme from settings
+    current_theme = settings.get("gradio_theme", "default") # Use default if not found
+    block = gr.Blocks(css=css, title="FramePack Studio", theme=current_theme).queue()
+
+    with block:
+
+        with gr.Row(elem_id="fixed-toolbar"):
+            gr.Markdown("<h1 style='margin:0;color:white;'>FramePack Studio</h1>")
+            # with gr.Column(scale=1):
+            #     queue_stats_display = gr.Markdown("<p style='margin:0;color:white;'>Queue: 0 | Completed: 0</p>")
+            with gr.Column(scale=0):
+                refresh_stats_btn = gr.Button("⟳", elem_id="refresh-stats-btn")
+
+
+        # Hidden state to track the selected model type
+        selected_model_type = gr.State("Original")
+
+        with gr.Tabs():
+            with gr.Tab("Generate (Original)", id="original_tab"):
+                with gr.Row():
+                    with gr.Column(scale=2):
+                        input_image = gr.Image(
+                            sources='upload',
+                            type="numpy",
+                            label="Image (optional)",
+                            height=420,
+                            elem_classes="contain-image"
+                        )
+                        resolution = gr.Slider(
+                            label="Output Resolution (Width)", minimum=128, maximum=768, value=256, 
+                            step=32, info="Nearest bucket (~WxH) will be used. Height adjusted automatically."
+                        )
+                
+                        with gr.Accordion("Latent Image Options", open=False):
+                            latent_type = gr.Dropdown(
+                                ["Black", "White", "Noise", "Green Screen"], label="Latent Image", value="Black", info="Used as a starting point if no image is provided"
+                            )
+
+                        prompt = gr.Textbox(label="Prompt", value=default_prompt)
+
+                        with gr.Accordion("Prompt Parameters", open=False):
+                            blend_sections = gr.Slider(
+                                minimum=0, maximum=10, value=4, step=1,
+                                label="Number of sections to blend between prompts"
+                            )
+                        with gr.Accordion("Generation Parameters", open=True):
+                            with gr.Row():
+                                steps = gr.Slider(label="Steps", minimum=1, maximum=100, value=25, step=1)
+                                total_second_length = gr.Slider(label="Video Length (Seconds)", minimum=1, maximum=120, value=5, step=0.1)
+                            with gr.Row("LoRAs"):
+                                lora_selector = gr.Dropdown(
+                                    choices=lora_names,
+                                    label="Select LoRAs to Load",
+                                    multiselect=True,
+                                    value=[],
+                                    info="Select one or more LoRAs to use for this job"
+                                )
+
+                                lora_sliders = {}
+                                for lora in lora_names:
+                                    lora_sliders[lora] = gr.Slider(
+                                        minimum=0.0, maximum=2.0, value=1.0, step=0.01,
+                                        label=f"{lora} Weight", visible=False, interactive=True
+                                    )
+
+                            with gr.Row("Metadata"):
+                                json_upload = gr.File(
+                                    label="Upload Metadata JSON (optional)",
+                                    file_types=[".json"],
+                                    type="filepath",
+                                    height=100,
+                                )
+                                save_metadata = gr.Checkbox(label="Save Metadata", value=True, info="Save to JSON file")
+                            with gr.Row("TeaCache"):
+                                use_teacache = gr.Checkbox(label='Use TeaCache', value=True, info='Faster speed, but often makes hands and fingers slightly worse.')
+
+                                n_prompt = gr.Textbox(label="Negative Prompt", value="", visible=False)  # Not used
+
+                            with gr.Row():
+                                seed = gr.Number(label="Seed", value=31337, precision=0)
+                                randomize_seed = gr.Checkbox(label="Randomize", value=False, info="Generate a new random seed for each job")
+
+
+                        with gr.Accordion("Advanced Parameters", open=False):
+                            latent_window_size = gr.Slider(label="Latent Window Size", minimum=1, maximum=33, value=9, step=1, visible=True, info='Change at your own risk, very experimental')  # Should not change
+                            cfg = gr.Slider(label="CFG Scale", minimum=1.0, maximum=32.0, value=1.0, step=0.01, visible=False)  # Should not change
+                            gs = gr.Slider(label="Distilled CFG Scale", minimum=1.0, maximum=32.0, value=10.0, step=0.01)
+                            rs = gr.Slider(label="CFG Re-Scale", minimum=0.0, maximum=1.0, value=0.0, step=0.01, visible=False)  # Should not change
+                            gpu_memory_preservation = gr.Slider(label="GPU Inference Preserved Memory (GB) (larger means slower)", minimum=6, maximum=128, value=6, step=0.1, info="Set this number to a larger value if you encounter OOM. Larger value causes slower speed.")
+                        with gr.Accordion("Output Parameters", open=False):
+                            mp4_crf = gr.Slider(label="MP4 Compression", minimum=0, maximum=100, value=16, step=1, info="Lower means better quality. 0 is uncompressed. Change to 16 if you get black outputs. ")
+                            clean_up_videos = gr.Checkbox(
+                                label="Clean up video files",
+                                value=True,
+                                info="If checked, only the final video will be kept after generation."
+                            )
+
+                    with gr.Column():
+                        preview_image = gr.Image(label="Next Latents", height=150, visible=True, type="numpy", interactive=False)
+                        result_video = gr.Video(label="Finished Frames", autoplay=True, show_share_button=False, height=256, loop=True)
+                        progress_desc = gr.Markdown('', elem_classes='no-generating-animation')
+                        progress_bar = gr.HTML('', elem_classes='no-generating-animation')
+
+                        with gr.Row():
+                            current_job_id = gr.Textbox(label="Current Job ID", visible=True, interactive=True)
+                            end_button = gr.Button(value="Cancel Current Job", interactive=True)
+                            start_button = gr.Button(value="Add to Queue", elem_id="toolbar-add-to-queue-btn")
+
+            with gr.Tab("Generate (F1)", id="f1_tab"):
+                with gr.Row():
+                    with gr.Column(scale=2):
+                        f1_input_image = gr.Image(
+                            sources='upload',
+                            type="numpy",
+                            label="Image (optional)",
+                            height=420,
+                            elem_classes="contain-image"
+                        )
+                        f1_resolution = gr.Slider(
+                            label="Output Resolution (Width)", minimum=128, maximum=768, value=256, 
+                            step=32, info="Nearest bucket (~WxH) will be used. Height adjusted automatically."
+                        )
+
+                        with gr.Accordion("Latent Image Options", open=False):
+                            f1_latent_type = gr.Dropdown(
+                                ["Black", "White", "Noise", "Green Screen"], label="Latent Image", value="Black", info="Used as a starting point if no image is provided"
+                            )
+
+                        f1_prompt = gr.Textbox(label="Prompt", value=default_prompt)
+
+                        with gr.Accordion("Prompt Parameters", open=False):
+                            f1_blend_sections = gr.Slider(
+                                minimum=0, maximum=10, value=4, step=1,
+                                label="Number of sections to blend between prompts"
+                            )
+                        with gr.Accordion("Generation Parameters", open=True):
+                            with gr.Row():
+                                f1_steps = gr.Slider(label="Steps", minimum=1, maximum=100, value=25, step=1)
+                                f1_total_second_length = gr.Slider(label="Video Length (Seconds)", minimum=1, maximum=120, value=5, step=0.1)
+                            with gr.Row("LoRAs"):
+                                f1_lora_selector = gr.Dropdown(
+                                    choices=lora_names,
+                                    label="Select LoRAs to Load",
+                                    multiselect=True,
+                                    value=[],
+                                    info="Select one or more LoRAs to use for this job"
+                                )
+
+                                f1_lora_sliders = {}
+                                for lora in lora_names:
+                                    f1_lora_sliders[lora] = gr.Slider(
+                                        minimum=0.0, maximum=2.0, value=1.0, step=0.01,
+                                        label=f"{lora} Weight", visible=False, interactive=True
+                                    )
+
+                            with gr.Row("Metadata"):
+                                f1_json_upload = gr.File(
+                                    label="Upload Metadata JSON (optional)",
+                                    file_types=[".json"],
+                                    type="filepath",
+                                    height=100,
+                                )
+                                f1_save_metadata = gr.Checkbox(label="Save Metadata", value=True, info="Save to JSON file")
+                            with gr.Row("TeaCache"):
+                                f1_use_teacache = gr.Checkbox(label='Use TeaCache', value=True, info='Faster speed, but often makes hands and fingers slightly worse.')
+                                f1_n_prompt = gr.Textbox(label="Negative Prompt", value="", visible=True)
+
+                            with gr.Row():
+                                f1_seed = gr.Number(label="Seed", value=31337, precision=0)
+                                f1_randomize_seed = gr.Checkbox(label="Randomize", value=False, info="Generate a new random seed for each job")
+
+                        with gr.Accordion("Advanced Parameters", open=False):
+                            f1_latent_window_size = gr.Slider(label="Latent Window Size", minimum=1, maximum=33, value=9, step=1, visible=True, info='Change at your own risk, very experimental')
+                            f1_cfg = gr.Slider(label="CFG Scale", minimum=1.0, maximum=32.0, value=1.0, step=0.01, visible=False)
+                            f1_gs = gr.Slider(label="Distilled CFG Scale", minimum=1.0, maximum=32.0, value=10.0, step=0.01)
+                            f1_rs = gr.Slider(label="CFG Re-Scale", minimum=0.0, maximum=1.0, value=0.0, step=0.01, visible=False)
+                            f1_gpu_memory_preservation = gr.Slider(label="GPU Inference Preserved Memory (GB) (larger means slower)", minimum=6, maximum=128, value=6, step=0.1, info="Set this number to a larger value if you encounter OOM. Larger value causes slower speed.")
+                        with gr.Accordion("Output Parameters", open=False):
+                            f1_mp4_crf = gr.Slider(label="MP4 Compression", minimum=0, maximum=100, value=16, step=1, info="Lower means better quality. 0 is uncompressed. Change to 16 if you get black outputs. ")
+                            f1_clean_up_videos = gr.Checkbox(
+                                label="Clean up video files",
+                                value=True,
+                                info="If checked, only the final video will be kept after generation."
+                            )
+
+                    with gr.Column():
+                        f1_preview_image = gr.Image(label="Next Latents", height=150, visible=True, type="numpy", interactive=False)
+                        f1_result_video = gr.Video(label="Finished Frames", autoplay=True, show_share_button=False, height=256, loop=True)
+                        f1_progress_desc = gr.Markdown('', elem_classes='no-generating-animation')
+                        f1_progress_bar = gr.HTML('', elem_classes='no-generating-animation')
+
+                        with gr.Row():
+                            f1_current_job_id = gr.Textbox(label="Current Job ID", visible=True, interactive=True)
+                            f1_end_button = gr.Button(value="Cancel Current Job", interactive=True)
+                            f1_start_button = gr.Button(value="Add to Queue", elem_id="toolbar-add-to-queue-btn")
+
+            with gr.Tab("Queue"):
+                with gr.Row():
+                    with gr.Column():
+                        # Create a container for the queue status
+                        with gr.Row():
+                            queue_status = gr.DataFrame(
+                                headers=["Job ID", "Type", "Status", "Created", "Started", "Completed", "Elapsed"], # Removed Preview header
+                                datatype=["str", "str", "str", "str", "str", "str", "str"], # Removed image datatype
+                                label="Job Queue"
+                            )
+                        with gr.Row():
+                            refresh_button = gr.Button("Refresh Queue")
+                            # Connect the refresh button (Moved inside 'with block')
+                            refresh_button.click(
+                                fn=update_queue_status_fn, # Use the function passed in
+                                inputs=[],
+                                outputs=[queue_status]
+                            )
+                        # Create a container for thumbnails (kept for potential future use, though not displayed in DataFrame)
+                        with gr.Row():
+                            thumbnail_container = gr.Column()
+                            thumbnail_container.elem_classes = ["thumbnail-container"]
+
+                        # Add CSS for thumbnails
+                        css += """
+                        .thumbnail-container {
+                            display: flex;
+                            flex-wrap: wrap;
+                            gap: 10px;
+                            padding: 10px;
+                        }
+                        .thumbnail-item {
+                            width: 100px;
+                            height: 100px;
+                            border: 1px solid #444;
+                            border-radius: 4px;
+                            overflow: hidden;
+                        }
+                        .thumbnail-item img {
+                            width: 100%;
+                            height: 100%;
+                            object-fit: cover;
+                        }
+                        """
+
+            with gr.Tab("Settings"):
+                with gr.Row():
+                    with gr.Column():
+                        output_dir = gr.Textbox(
+                            label="Output Directory",
+                            value=settings.get("output_dir"),
+                            placeholder="Path to save generated videos"
+                        )
+                        metadata_dir = gr.Textbox(
+                            label="Metadata Directory",
+                            value=settings.get("metadata_dir"),
+                            placeholder="Path to save metadata files"
+                        )
+                        lora_dir = gr.Textbox(
+                            label="LoRA Directory",
+                            value=settings.get("lora_dir"),
+                            placeholder="Path to LoRA models"
+                        )
+                        auto_save = gr.Checkbox(
+                            label="Auto-save settings",
+                            value=settings.get("auto_save_settings", True)
+                        )
+                        # Add Gradio Theme Dropdown
+                        gradio_themes = ["default", "base", "soft", "glass", "mono", "huggingface"]
+                        theme_dropdown = gr.Dropdown(
+                            label="Theme",
+                            choices=gradio_themes,
+                            value=settings.get("gradio_theme", "soft"),
+                            info="Select the Gradio UI theme. Requires restart."
+                        )
+                        save_btn = gr.Button("Save Settings")
+                        status = gr.HTML("")
+
+                        def save_settings(output_dir, metadata_dir, lora_dir, auto_save, selected_theme): # Added selected_theme
+                            try:
+                                settings.update({
+                                    "output_dir": output_dir,
+                                    "metadata_dir": metadata_dir,
+                                    "lora_dir": lora_dir,
+                                    "auto_save_settings": auto_save,
+                                    "gradio_theme": selected_theme # Added theme
+                                })
+                                return "<p style='color:green;'>Settings saved successfully! Restart required for theme change.</p>" # Updated message
+                            except Exception as e:
+                                return f"<p style='color:red;'>Error saving settings: {str(e)}</p>"
+
+                        save_btn.click(
+                            fn=save_settings,
+                            inputs=[output_dir, metadata_dir, lora_dir, auto_save, theme_dropdown], # Added theme_dropdown
+                            outputs=[status]
+                        )
+
+        # --- Event Handlers and Connections (Now correctly indented) ---
+
+        # Connect the main process function (wrapper for adding to queue)
+        def process_with_queue_update(model_type, *args):
+            # Extract all arguments (ensure order matches inputs lists)
+            input_image, prompt_text, n_prompt, seed_value, total_second_length, latent_window_size, steps, cfg, gs, rs, gpu_memory_preservation, use_teacache, mp4_crf, randomize_seed_checked, save_metadata_checked, blend_sections, latent_type, clean_up_videos, selected_loras, resolution, *lora_args = args
+
+            # DO NOT parse the prompt here. Parsing happens once in the worker.
+
+            # Use the current seed value as is for this job
+            # Call the process function with all arguments
+            # Pass the model_type and the ORIGINAL prompt_text string to the backend process function
+            result = process_fn(model_type, input_image, prompt_text, n_prompt, seed_value, total_second_length, # Pass original prompt_text string
+                            latent_window_size, steps, cfg, gs, rs, gpu_memory_preservation,
+                            use_teacache, mp4_crf, save_metadata_checked, blend_sections, latent_type, clean_up_videos, selected_loras, resolution, *lora_args)
+
+            # If randomize_seed is checked, generate a new random seed for the next job
+            new_seed_value = None
+            if randomize_seed_checked:
+                new_seed_value = random.randint(0, 21474)
+                print(f"Generated new seed for next job: {new_seed_value}")
+
+            # If a job ID was created, automatically start monitoring it and update queue
+            if result and result[1]:  # Check if job_id exists in results
+                job_id = result[1]
+                queue_status_data = update_queue_status_fn()
+
+                # Add the new seed value to the results if randomize is checked
+                if new_seed_value is not None:
+                    return [result[0], job_id, result[2], result[3], result[4], result[5], result[6], queue_status_data, new_seed_value]
+                else:
+                    return [result[0], job_id, result[2], result[3], result[4], result[5], result[6], queue_status_data, gr.update()]
+
+            # If no job ID was created, still return the new seed if randomize is checked
+            if new_seed_value is not None:
+                return result + [update_queue_status_fn(), new_seed_value]
+            else:
+                return result + [update_queue_status_fn(), gr.update()]
+
+        # Custom end process function that ensures the queue is updated
+        def end_process_with_update():
+            queue_status_data = end_process_fn()
+            # Make sure to return the queue status data
+            return queue_status_data
+
+        # --- Inputs Lists ---
+        # --- Inputs for Original Model ---
+        ips = [
+            input_image,
+            prompt,
+            n_prompt,
+            seed,
+            total_second_length,
+            latent_window_size,
+            steps,
+            cfg,
+            gs,
+            rs,
+            gpu_memory_preservation,
+            use_teacache,
+            mp4_crf,
+            randomize_seed,
+            save_metadata,
+            blend_sections,
+            latent_type,
+            clean_up_videos,
+            lora_selector,
+            resolution
+        ]
+        # Add LoRA sliders to the input list
+        ips.extend([lora_sliders[lora] for lora in lora_names])
+
+        # --- Inputs for F1 Model ---
+        f1_ips = [
+            f1_input_image,
+            f1_prompt,
+            f1_n_prompt,
+            f1_seed,
+            f1_total_second_length,
+            f1_latent_window_size,
+            f1_steps,
+            f1_cfg,
+            f1_gs,
+            f1_rs,
+            f1_gpu_memory_preservation,
+            f1_use_teacache,
+            f1_mp4_crf,
+            f1_randomize_seed,
+            f1_save_metadata,
+            f1_blend_sections,
+            f1_latent_type,
+            f1_clean_up_videos,
+            f1_lora_selector,
+            f1_resolution
+        ]
+        # Add F1 LoRA sliders to the input list
+        f1_ips.extend([f1_lora_sliders[lora] for lora in lora_names])
+
+        # --- Connect Buttons ---
+        start_button.click(
+            # Pass "Original" model type
+            fn=lambda *args: process_with_queue_update("Original", *args),
+            inputs=ips,
+            outputs=[result_video, current_job_id, preview_image, progress_desc, progress_bar, start_button, end_button, queue_status, seed]
+        )
+
+        f1_start_button.click(
+            # Pass "F1" model type
+            fn=lambda *args: process_with_queue_update("F1", *args),
+            inputs=f1_ips,
+            # Update F1 outputs and shared queue/job ID
+            outputs=[f1_result_video, f1_current_job_id, f1_preview_image, f1_progress_desc, f1_progress_bar, f1_start_button, f1_end_button, queue_status, f1_seed]
+        )
+
+        # Connect the end button to cancel the current job and update the queue
+        end_button.click(
+            fn=end_process_with_update,
+            outputs=[queue_status]
+        )
+        f1_end_button.click(
+            fn=end_process_with_update,
+            outputs=[queue_status] # Update shared queue status display
+        )
+
+        # --- Connect Monitoring ---
+        # Auto-monitor the current job when job_id changes
+        # Monitor original tab
+        current_job_id.change(
+            fn=monitor_fn,
+            inputs=[current_job_id],
+            outputs=[result_video, current_job_id, preview_image, progress_desc, progress_bar, start_button, end_button]
+        )
+
+        # Monitor F1 tab (using the same monitor function for now, assuming job IDs are unique)
+        f1_current_job_id.change(
+            fn=monitor_fn,
+            inputs=[f1_current_job_id],
+            outputs=[f1_result_video, f1_current_job_id, f1_preview_image, f1_progress_desc, f1_progress_bar, f1_start_button, f1_end_button]
+        )
+
+        # --- Connect Queue Refresh ---
+        refresh_stats_btn.click(
+            fn=lambda: update_queue_status_fn(), # Use update_queue_status_fn passed in
+            inputs=None,
+            outputs=[queue_status]  # Removed queue_stats_display from outputs
+        )
+
+        # Set up auto-refresh for queue status (using a timer)
+        refresh_timer = gr.Number(value=0, visible=False)
+        def refresh_timer_fn():
+            """Updates the timer value periodically to trigger queue refresh"""
+            return int(time.time())
+        # This timer seems unused, maybe intended for block.load()? Keeping definition for now.
+        # refresh_timer.change(
+        #     fn=update_queue_status_fn, # Use the function passed in
+        #     outputs=[queue_status] # Update shared queue status display
+        # )
+
+        # --- Connect LoRA UI ---
+        # Function to update slider visibility based on selection
+        def update_lora_sliders(selected_loras):
+            updates = []
+            # Need to handle potential missing keys if lora_names changes dynamically
+            # For now, assume lora_names passed to create_interface is static
+            for lora in lora_names:
+                 updates.append(gr.update(visible=(lora in selected_loras)))
+            # Ensure the output list matches the number of sliders defined
+            num_sliders = len(lora_sliders)
+            return updates[:num_sliders] # Return only updates for existing sliders
+
+        # Connect the dropdown to the sliders
+        lora_selector.change(
+            fn=update_lora_sliders,
+            inputs=[lora_selector],
+            outputs=[lora_sliders[lora] for lora in lora_names] # Assumes lora_sliders keys match lora_names
+        )
+
+        # Function to update F1 LoRA sliders
+        def update_f1_lora_sliders(selected_loras):
+            updates = []
+            for lora in lora_names:
+                 updates.append(gr.update(visible=(lora in selected_loras)))
+            num_sliders = len(f1_lora_sliders)
+            return updates[:num_sliders]
+
+        # Connect the F1 dropdown to the F1 sliders
+        f1_lora_selector.change(
+            fn=update_f1_lora_sliders,
+            inputs=[f1_lora_selector],
+            outputs=[f1_lora_sliders[lora] for lora in lora_names]
+        )
+
+        # --- Connect Metadata Loading ---
+        # Function to load metadata from JSON file
+        def load_metadata_from_json(json_path):
+            if not json_path:
+                # Return updates for all potentially affected components
+                num_orig_sliders = len(lora_sliders)
+                return [gr.update()] * (2 + num_orig_sliders)
+
+            try:
+                import json
+
+                with open(json_path, 'r') as f:
+                    metadata = json.load(f)
+
+                prompt_val = metadata.get('prompt')
+                seed_val = metadata.get('seed')
+
+                # Check for LoRA values in metadata
+                lora_weights = metadata.get('loras', {}) # Changed key to 'loras' based on studio.py worker
+
+                print(f"Loaded metadata from JSON: {json_path}")
+                print(f"Prompt: {prompt_val}, Seed: {seed_val}")
+
+                # Update the UI components
+                updates = [
+                    gr.update(value=prompt_val) if prompt_val else gr.update(),
+                    gr.update(value=seed_val) if seed_val is not None else gr.update()
+                ]
+
+                # Update LoRA sliders if they exist in metadata
+                for lora in lora_names:
+                    if lora in lora_weights:
+                        updates.append(gr.update(value=lora_weights[lora]))
+                    else:
+                        updates.append(gr.update()) # No change if LoRA not in metadata
+
+                # Ensure the number of updates matches the number of outputs
+                num_orig_sliders = len(lora_sliders)
+                return updates[:2 + num_orig_sliders] # Return updates for prompt, seed, and sliders
+
+            except Exception as e:
+                print(f"Error loading metadata: {e}")
+                num_orig_sliders = len(lora_sliders)
+                return [gr.update()] * (2 + num_orig_sliders)
+
+
+        # Connect JSON metadata loader for Original tab
+        json_upload.change(
+            fn=load_metadata_from_json,
+            inputs=[json_upload],
+            outputs=[prompt, seed] + [lora_sliders[lora] for lora in lora_names]
+        )
+
+        # Connect F1 JSON metadata loader (using same function, assumes outputs match)
+        # Need to ensure the output list matches the F1 components
+        f1_json_upload.change(
+            fn=load_metadata_from_json,
+            inputs=[f1_json_upload],
+            outputs=[f1_prompt, f1_seed] + [f1_lora_sliders[lora] for lora in lora_names] # Match F1 components
+        )
+
+        # --- Helper Functions (defined within create_interface scope if needed by handlers) ---
+        # Function to get queue statistics
+        def get_queue_stats():
+            try:
+                # Get all jobs from the queue
+                jobs = job_queue.get_all_jobs()
+
+                # Count jobs by status
+                status_counts = {
+                    "QUEUED": 0,
+                    "RUNNING": 0,
+                    "COMPLETED": 0,
+                    "FAILED": 0,
+                    "CANCELLED": 0
+                }
+
+                for job in jobs:
+                    if hasattr(job, 'status'):
+                        status = str(job.status) # Use str() for safety
+                        if status in status_counts:
+                            status_counts[status] += 1
+
+                # Format the display text
+                stats_text = f"Queue: {status_counts['QUEUED']} | Running: {status_counts['RUNNING']} | Completed: {status_counts['COMPLETED']} | Failed: {status_counts['FAILED']} | Cancelled: {status_counts['CANCELLED']}"
+
+                return f"<p style='margin:0;color:white;'>{stats_text}</p>"
+
+            except Exception as e:
+                print(f"Error getting queue stats: {e}")
+                return "<p style='margin:0;color:white;'>Error loading queue stats</p>"
+
+
+    return block
+
+
+# --- Top-level Helper Functions (Used by Gradio callbacks, must be defined outside create_interface) ---
+
+def format_queue_status(jobs):
+    """Format job data for display in the queue status table"""
+    rows = []
+    for job in jobs:
+        created = time.strftime('%Y-%m-%d %H:%M:%S', time.localtime(job.created_at)) if job.created_at else ""
+        started = time.strftime('%Y-%m-%d %H:%M:%S', time.localtime(job.started_at)) if job.started_at else ""
+        completed = time.strftime('%Y-%m-%d %H:%M:%S', time.localtime(job.completed_at)) if job.completed_at else ""
+
+        # Calculate elapsed time
+        elapsed_time = ""
+        if job.started_at:
+            if job.completed_at:
+                start_datetime = datetime.datetime.fromtimestamp(job.started_at)
+                complete_datetime = datetime.datetime.fromtimestamp(job.completed_at)
+                elapsed_seconds = (complete_datetime - start_datetime).total_seconds()
+                elapsed_time = f"{elapsed_seconds:.2f}s"
+            else:
+                # For running jobs, calculate elapsed time from now
+                start_datetime = datetime.datetime.fromtimestamp(job.started_at)
+                current_datetime = datetime.datetime.now()
+                elapsed_seconds = (current_datetime - start_datetime).total_seconds()
+                elapsed_time = f"{elapsed_seconds:.2f}s (running)"
+
+        # Get generation type from job data
+        generation_type = getattr(job, 'generation_type', 'Original')
+
+        # Removed thumbnail processing
+
+        rows.append([
+            job.id[:6] + '...',
+            generation_type,
+            job.status.value,
+            created,
+            started,
+            completed,
+            elapsed_time
+            # Removed thumbnail from row data
+        ])
+    return rows
+
+# Create the queue status update function (wrapper around format_queue_status)
+def update_queue_status_with_thumbnails(): # Function name is now slightly misleading, but keep for now to avoid breaking clicks
+    # This function is likely called by the refresh button and potentially the timer
+    # It needs access to the job_queue object
+    # Assuming job_queue is accessible globally or passed appropriately
+    # For now, let's assume it's globally accessible as defined in studio.py
+    # If not, this needs adjustment based on how job_queue is managed.
+    try:
+        # Need access to the global job_queue instance from studio.py
+        # This might require restructuring or passing job_queue differently.
+        # For now, assuming it's accessible (this might fail if run standalone)
+        from __main__ import job_queue # Attempt to import from main script scope
+
+        jobs = job_queue.get_all_jobs()
+        for job in jobs:
+            if job.status == JobStatus.PENDING:
+                job.queue_position = job_queue.get_queue_position(job.id)
+
+        if job_queue.current_job:
+            job_queue.current_job.status = JobStatus.RUNNING
+
+        return format_queue_status(jobs)
+    except ImportError:
+        print("Error: Could not import job_queue. Queue status update might fail.")
+        return [] # Return empty list on error
+    except Exception as e:
+        print(f"Error updating queue status: {e}")
+        return []