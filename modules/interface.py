import gradio as gr
import time
import datetime
import random
from typing import List, Dict, Any, Optional

from modules.video_queue import JobStatus
from modules.prompt_handler import get_section_boundaries, get_quick_prompts
from diffusers_helper.gradio.progress_bar import make_progress_bar_css, make_progress_bar_html


def create_interface(
    process_fn, 
    monitor_fn, 
    end_process_fn, 
    update_queue_status_fn,
    default_prompt: str = 'The girl dances gracefully, with clear movements, full of charm.'
):
    """
    Create the Gradio interface for the video generation application
    
    Args:
        process_fn: Function to process a new job
        monitor_fn: Function to monitor an existing job
        end_process_fn: Function to cancel the current job
        update_queue_status_fn: Function to update the queue status display
        default_prompt: Default prompt text
        
    Returns:
        Gradio Blocks interface
    """
    # Get section boundaries and quick prompts
    section_boundaries = get_section_boundaries()
    quick_prompts = get_quick_prompts()
    
    # Create the interface
    css = make_progress_bar_css()
    block = gr.Blocks(css=css).queue()
    
    with block:
        gr.Markdown('# FramePack Studio')
        
        with gr.Tabs():
            with gr.TabItem("Generate"):
                with gr.Row():
                    with gr.Column():
                        input_image = gr.Image(sources='upload', type="numpy", label="Image", height=320)   
                        
                        prompt = gr.Textbox(label="Prompt", value=default_prompt)
<<<<<<< HEAD
                        example_quick_prompts = gr.Dataset(samples=quick_prompts, label='Quick List', samples_per_page=1000, components=[prompt])
                        example_quick_prompts.click(lambda x: x[0], inputs=[example_quick_prompts], outputs=prompt, show_progress=False, queue=False)

                        with gr.Row():
                            start_button = gr.Button(value="Add to Queue")
                            monitor_button = gr.Button(value="Monitor Current Job")
                            end_button = gr.Button(value="Cancel Current Job", interactive=True)

                        with gr.Row():    
                            queue_status = gr.DataFrame(
                                headers=["Job ID", "Status", "Created", "Started", "Completed", "Elapsed", "Queue Position"],
                                datatype=["str", "str", "str", "str", "str", "str"],
                                label="Job Queue"
                            )

                        with gr.Row():
                            refresh_button = gr.Button("Refresh Queue Status")
                            refresh_button.click(update_queue_status_fn, outputs=[queue_status])

                        
                    with gr.Column():
                        current_job_id = gr.Textbox(label="Current Job ID", visible=True, interactive=True)
                        preview_image = gr.Image(label="Next Latents", height=200, visible=True)
                        result_video = gr.Video(label="Finished Frames", autoplay=True, show_share_button=False, height=512, loop=True)
                        gr.Markdown('Note that the ending actions will be generated before the starting actions due to the inverted sampling. If the starting action is not in the video, you just need to wait, and it will be generated later.')
                        progress_desc = gr.Markdown('', elem_classes='no-generating-animation')
                        progress_bar = gr.HTML('', elem_classes='no-generating-animation')

                        with gr.Group("Generation Params"):
=======
                        #example_quick_prompts = gr.Dataset(samples=quick_prompts, label='Quick List', samples_per_page=1000, components=[prompt])
                        #example_quick_prompts.click(lambda x: x[0], inputs=[example_quick_prompts], outputs=prompt, show_progress=False, queue=False)
                        
                        with gr.Accordion("Generation Parameters", open=False):
>>>>>>> 13bb9c26
                            use_teacache = gr.Checkbox(label='Use TeaCache', value=True, info='Faster speed, but often makes hands and fingers slightly worse.')

                            n_prompt = gr.Textbox(label="Negative Prompt", value="", visible=False)  # Not used
                            
                            with gr.Row():
                                seed = gr.Number(label="Seed", value=31337, precision=0)
                                randomize_seed = gr.Checkbox(label="Randomize", value=False, info="Generate a new random seed for each job")

                            total_second_length = gr.Slider(label="Total Video Length (Seconds)", minimum=1, maximum=120, value=5, step=0.1)
                            latent_window_size = gr.Slider(label="Latent Window Size", minimum=1, maximum=33, value=9, step=1, visible=False)  # Should not change
                            steps = gr.Slider(label="Steps", minimum=1, maximum=100, value=25, step=1, info='Changing this value is not recommended.')

                            cfg = gr.Slider(label="CFG Scale", minimum=1.0, maximum=32.0, value=1.0, step=0.01, visible=False)  # Should not change
                            gs = gr.Slider(label="Distilled CFG Scale", minimum=1.0, maximum=32.0, value=10.0, step=0.01, info='Changing this value is not recommended.')
                            rs = gr.Slider(label="CFG Re-Scale", minimum=0.0, maximum=1.0, value=0.0, step=0.01, visible=False)  # Should not change

                            gpu_memory_preservation = gr.Slider(label="GPU Inference Preserved Memory (GB) (larger means slower)", minimum=6, maximum=128, value=6, step=0.1, info="Set this number to a larger value if you encounter OOM. Larger value causes slower speed.")

<<<<<<< HEAD
            
            
                
=======

                        with gr.Row():
                            start_button = gr.Button(value="Add to Queue")
                            # Removed the monitor button since we'll auto-monitor
                            end_button = gr.Button(value="Cancel Current Job", interactive=True)

                        

                    with gr.Column():
                        preview_image = gr.Image(label="Next Latents", height=150, visible=True, type="numpy")
                        result_video = gr.Video(label="Finished Frames", autoplay=True, show_share_button=False, height=256, loop=True)
                        #gr.Markdown('Note that the ending actions will be generated before the starting actions due to the inverted sampling. If the starting action is not in the video, you just need to wait, and it will be generated later.')
                        progress_desc = gr.Markdown('', elem_classes='no-generating-animation')
                        progress_bar = gr.HTML('', elem_classes='no-generating-animation')

                        with gr.Row():  
                            current_job_id = gr.Textbox(label="Current Job ID", visible=True, interactive=True)  
                        with gr.Row():     
                            queue_status = gr.DataFrame(
                                headers=["Job ID", "Status", "Created", "Started", "Completed", "Elapsed"],
                                datatype=["str", "str", "str", "str", "str", "str"],
                                label="Job Queue"
                            )

                        
        # Add a refresh timer that updates the queue status every 2 seconds
        refresh_timer = gr.Number(value=0, visible=False)
        
        def refresh_timer_fn():
            """Updates the timer value periodically to trigger queue refresh"""
            return int(time.time())
        
        # Function to handle randomizing the seed if checkbox is checked
        def process_with_random_seed(*args):
            # Extract all arguments
            input_image, prompt_text, n_prompt, seed_value, total_second_length, latent_window_size, steps, cfg, gs, rs, gpu_memory_preservation, use_teacache, randomize_seed_checked = args
            
            # If randomize seed is checked, generate a new random seed
            if randomize_seed_checked:
                seed_value = random.randint(0, 2147483647)  # Max 32-bit integer
                print(f"Randomized seed: {seed_value}")
            
            # Call the original process function with the potentially updated seed
            return process_fn(input_image, prompt_text, n_prompt, seed_value, total_second_length, latent_window_size, steps, cfg, gs, rs, gpu_memory_preservation, use_teacache)
            
        # Connect the main process function
        ips = [input_image, prompt, n_prompt, seed, total_second_length, latent_window_size, steps, cfg, gs, rs, gpu_memory_preservation, use_teacache, randomize_seed]
>>>>>>> 13bb9c26
        
        # Modified process function that updates the queue status after adding a job
        def process_with_queue_update(*args):
            # Call the process function with random seed handling
            result = process_with_random_seed(*args)
            
            # If a job ID was created, automatically start monitoring it and update queue
            if result and result[1]:  # Check if job_id exists in results
                job_id = result[1]
                queue_status_data = update_queue_status_fn()
                return [result[0], job_id, result[2], result[3], result[4], result[5], result[6], queue_status_data]
            return result + [update_queue_status_fn()]
            
        # Custom end process function that ensures the queue is updated
        def end_process_with_update():
            queue_status_data = end_process_fn()
            # Make sure to return the queue status data
            return queue_status_data

            
        # Connect the buttons to their respective functions
        start_button.click(
            fn=process_with_queue_update, 
            inputs=ips, 
            outputs=[result_video, current_job_id, preview_image, progress_desc, progress_bar, start_button, end_button, queue_status]
        )
        
        # Connect the end button to cancel the current job and update the queue
        end_button.click(
            fn=end_process_with_update,
            outputs=[queue_status]
        )
        
<<<<<<< HEAD
        # Add cancel functionality
        end_button.click(
            fn=lambda: (end_process_fn(), update_queue_status_fn()),
            outputs=[queue_status]
        )
    
=======
        # Auto-monitor the current job when job_id changes
        current_job_id.change(
            fn=monitor_fn,
            inputs=[current_job_id],
            outputs=[result_video, current_job_id, preview_image, progress_desc, progress_bar, start_button, end_button]
        )
        
        # Set up auto-refresh for queue status
        refresh_timer.change(
            fn=update_queue_status_fn,
            outputs=[queue_status]
        )
        
        # Create a timer event every 2 seconds
        def start_refresh_timer():
            """Function to start a thread that updates the queue status periodically"""
            import threading
            
            def refresh_loop():
                while True:
                    # Sleep for 2 seconds
                    time.sleep(2)
                    # Update the timer value to trigger the queue refresh
                    # We need to use .update() instead of direct assignment to trigger Gradio's update
                    try:
                        refresh_timer.update(int(time.time()))
                    except:
                        # If the interface is closed, this will throw an exception
                        break
            
            # Start the refresh thread
            thread = threading.Thread(target=refresh_loop, daemon=True)
            thread.start()

        # Then after defining your interface but before returning it:
        start_refresh_timer()
            
>>>>>>> 13bb9c26
    return block




def format_queue_status(jobs):
    """Format job data for display in the queue status table"""
    rows = []
    for job in jobs:
        created = time.strftime('%Y-%m-%d %H:%M:%S', time.localtime(job.created_at)) if job.created_at else ""
        started = time.strftime('%Y-%m-%d %H:%M:%S', time.localtime(job.started_at)) if job.started_at else ""
        completed = time.strftime('%Y-%m-%d %H:%M:%S', time.localtime(job.completed_at)) if job.completed_at else ""

        # Calculate elapsed time
        elapsed_time = ""
        if job.started_at:
            if job.completed_at:
                start_datetime = datetime.datetime.fromtimestamp(job.started_at)
                complete_datetime = datetime.datetime.fromtimestamp(job.completed_at)
                elapsed_seconds = (complete_datetime - start_datetime).total_seconds()
                elapsed_time = f"{elapsed_seconds:.2f}s"
            else:
                # For running jobs, calculate elapsed time from now
                start_datetime = datetime.datetime.fromtimestamp(job.started_at)
                current_datetime = datetime.datetime.now()
                elapsed_seconds = (current_datetime - start_datetime).total_seconds()
                elapsed_time = f"{elapsed_seconds:.2f}s (running)"

        position = job.queue_position if hasattr(job, 'queue_position') else ""

        rows.append([
            job.id[:6] + '...',
            job.status.value,
            created,
            started,
            completed,
            elapsed_time
        ])
    return rows


<|MERGE_RESOLUTION|>--- conflicted
+++ resolved
@@ -1,276 +1,246 @@
-import gradio as gr
-import time
-import datetime
-import random
-from typing import List, Dict, Any, Optional
-
-from modules.video_queue import JobStatus
-from modules.prompt_handler import get_section_boundaries, get_quick_prompts
-from diffusers_helper.gradio.progress_bar import make_progress_bar_css, make_progress_bar_html
-
-
-def create_interface(
-    process_fn, 
-    monitor_fn, 
-    end_process_fn, 
-    update_queue_status_fn,
-    default_prompt: str = 'The girl dances gracefully, with clear movements, full of charm.'
-):
-    """
-    Create the Gradio interface for the video generation application
-    
-    Args:
-        process_fn: Function to process a new job
-        monitor_fn: Function to monitor an existing job
-        end_process_fn: Function to cancel the current job
-        update_queue_status_fn: Function to update the queue status display
-        default_prompt: Default prompt text
-        
-    Returns:
-        Gradio Blocks interface
-    """
-    # Get section boundaries and quick prompts
-    section_boundaries = get_section_boundaries()
-    quick_prompts = get_quick_prompts()
-    
-    # Create the interface
-    css = make_progress_bar_css()
-    block = gr.Blocks(css=css).queue()
-    
-    with block:
-        gr.Markdown('# FramePack Studio')
-        
-        with gr.Tabs():
-            with gr.TabItem("Generate"):
-                with gr.Row():
-                    with gr.Column():
-                        input_image = gr.Image(sources='upload', type="numpy", label="Image", height=320)   
-                        
-                        prompt = gr.Textbox(label="Prompt", value=default_prompt)
-<<<<<<< HEAD
-                        example_quick_prompts = gr.Dataset(samples=quick_prompts, label='Quick List', samples_per_page=1000, components=[prompt])
-                        example_quick_prompts.click(lambda x: x[0], inputs=[example_quick_prompts], outputs=prompt, show_progress=False, queue=False)
-
-                        with gr.Row():
-                            start_button = gr.Button(value="Add to Queue")
-                            monitor_button = gr.Button(value="Monitor Current Job")
-                            end_button = gr.Button(value="Cancel Current Job", interactive=True)
-
-                        with gr.Row():    
-                            queue_status = gr.DataFrame(
-                                headers=["Job ID", "Status", "Created", "Started", "Completed", "Elapsed", "Queue Position"],
-                                datatype=["str", "str", "str", "str", "str", "str"],
-                                label="Job Queue"
-                            )
-
-                        with gr.Row():
-                            refresh_button = gr.Button("Refresh Queue Status")
-                            refresh_button.click(update_queue_status_fn, outputs=[queue_status])
-
-                        
-                    with gr.Column():
-                        current_job_id = gr.Textbox(label="Current Job ID", visible=True, interactive=True)
-                        preview_image = gr.Image(label="Next Latents", height=200, visible=True)
-                        result_video = gr.Video(label="Finished Frames", autoplay=True, show_share_button=False, height=512, loop=True)
-                        gr.Markdown('Note that the ending actions will be generated before the starting actions due to the inverted sampling. If the starting action is not in the video, you just need to wait, and it will be generated later.')
-                        progress_desc = gr.Markdown('', elem_classes='no-generating-animation')
-                        progress_bar = gr.HTML('', elem_classes='no-generating-animation')
-
-                        with gr.Group("Generation Params"):
-=======
-                        #example_quick_prompts = gr.Dataset(samples=quick_prompts, label='Quick List', samples_per_page=1000, components=[prompt])
-                        #example_quick_prompts.click(lambda x: x[0], inputs=[example_quick_prompts], outputs=prompt, show_progress=False, queue=False)
-                        
-                        with gr.Accordion("Generation Parameters", open=False):
->>>>>>> 13bb9c26
-                            use_teacache = gr.Checkbox(label='Use TeaCache', value=True, info='Faster speed, but often makes hands and fingers slightly worse.')
-
-                            n_prompt = gr.Textbox(label="Negative Prompt", value="", visible=False)  # Not used
-                            
-                            with gr.Row():
-                                seed = gr.Number(label="Seed", value=31337, precision=0)
-                                randomize_seed = gr.Checkbox(label="Randomize", value=False, info="Generate a new random seed for each job")
-
-                            total_second_length = gr.Slider(label="Total Video Length (Seconds)", minimum=1, maximum=120, value=5, step=0.1)
-                            latent_window_size = gr.Slider(label="Latent Window Size", minimum=1, maximum=33, value=9, step=1, visible=False)  # Should not change
-                            steps = gr.Slider(label="Steps", minimum=1, maximum=100, value=25, step=1, info='Changing this value is not recommended.')
-
-                            cfg = gr.Slider(label="CFG Scale", minimum=1.0, maximum=32.0, value=1.0, step=0.01, visible=False)  # Should not change
-                            gs = gr.Slider(label="Distilled CFG Scale", minimum=1.0, maximum=32.0, value=10.0, step=0.01, info='Changing this value is not recommended.')
-                            rs = gr.Slider(label="CFG Re-Scale", minimum=0.0, maximum=1.0, value=0.0, step=0.01, visible=False)  # Should not change
-
-                            gpu_memory_preservation = gr.Slider(label="GPU Inference Preserved Memory (GB) (larger means slower)", minimum=6, maximum=128, value=6, step=0.1, info="Set this number to a larger value if you encounter OOM. Larger value causes slower speed.")
-
-<<<<<<< HEAD
-            
-            
-                
-=======
-
-                        with gr.Row():
-                            start_button = gr.Button(value="Add to Queue")
-                            # Removed the monitor button since we'll auto-monitor
-                            end_button = gr.Button(value="Cancel Current Job", interactive=True)
-
-                        
-
-                    with gr.Column():
-                        preview_image = gr.Image(label="Next Latents", height=150, visible=True, type="numpy")
-                        result_video = gr.Video(label="Finished Frames", autoplay=True, show_share_button=False, height=256, loop=True)
-                        #gr.Markdown('Note that the ending actions will be generated before the starting actions due to the inverted sampling. If the starting action is not in the video, you just need to wait, and it will be generated later.')
-                        progress_desc = gr.Markdown('', elem_classes='no-generating-animation')
-                        progress_bar = gr.HTML('', elem_classes='no-generating-animation')
-
-                        with gr.Row():  
-                            current_job_id = gr.Textbox(label="Current Job ID", visible=True, interactive=True)  
-                        with gr.Row():     
-                            queue_status = gr.DataFrame(
-                                headers=["Job ID", "Status", "Created", "Started", "Completed", "Elapsed"],
-                                datatype=["str", "str", "str", "str", "str", "str"],
-                                label="Job Queue"
-                            )
-
-                        
-        # Add a refresh timer that updates the queue status every 2 seconds
-        refresh_timer = gr.Number(value=0, visible=False)
-        
-        def refresh_timer_fn():
-            """Updates the timer value periodically to trigger queue refresh"""
-            return int(time.time())
-        
-        # Function to handle randomizing the seed if checkbox is checked
-        def process_with_random_seed(*args):
-            # Extract all arguments
-            input_image, prompt_text, n_prompt, seed_value, total_second_length, latent_window_size, steps, cfg, gs, rs, gpu_memory_preservation, use_teacache, randomize_seed_checked = args
-            
-            # If randomize seed is checked, generate a new random seed
-            if randomize_seed_checked:
-                seed_value = random.randint(0, 2147483647)  # Max 32-bit integer
-                print(f"Randomized seed: {seed_value}")
-            
-            # Call the original process function with the potentially updated seed
-            return process_fn(input_image, prompt_text, n_prompt, seed_value, total_second_length, latent_window_size, steps, cfg, gs, rs, gpu_memory_preservation, use_teacache)
-            
-        # Connect the main process function
-        ips = [input_image, prompt, n_prompt, seed, total_second_length, latent_window_size, steps, cfg, gs, rs, gpu_memory_preservation, use_teacache, randomize_seed]
->>>>>>> 13bb9c26
-        
-        # Modified process function that updates the queue status after adding a job
-        def process_with_queue_update(*args):
-            # Call the process function with random seed handling
-            result = process_with_random_seed(*args)
-            
-            # If a job ID was created, automatically start monitoring it and update queue
-            if result and result[1]:  # Check if job_id exists in results
-                job_id = result[1]
-                queue_status_data = update_queue_status_fn()
-                return [result[0], job_id, result[2], result[3], result[4], result[5], result[6], queue_status_data]
-            return result + [update_queue_status_fn()]
-            
-        # Custom end process function that ensures the queue is updated
-        def end_process_with_update():
-            queue_status_data = end_process_fn()
-            # Make sure to return the queue status data
-            return queue_status_data
-
-            
-        # Connect the buttons to their respective functions
-        start_button.click(
-            fn=process_with_queue_update, 
-            inputs=ips, 
-            outputs=[result_video, current_job_id, preview_image, progress_desc, progress_bar, start_button, end_button, queue_status]
-        )
-        
-        # Connect the end button to cancel the current job and update the queue
-        end_button.click(
-            fn=end_process_with_update,
-            outputs=[queue_status]
-        )
-        
-<<<<<<< HEAD
-        # Add cancel functionality
-        end_button.click(
-            fn=lambda: (end_process_fn(), update_queue_status_fn()),
-            outputs=[queue_status]
-        )
-    
-=======
-        # Auto-monitor the current job when job_id changes
-        current_job_id.change(
-            fn=monitor_fn,
-            inputs=[current_job_id],
-            outputs=[result_video, current_job_id, preview_image, progress_desc, progress_bar, start_button, end_button]
-        )
-        
-        # Set up auto-refresh for queue status
-        refresh_timer.change(
-            fn=update_queue_status_fn,
-            outputs=[queue_status]
-        )
-        
-        # Create a timer event every 2 seconds
-        def start_refresh_timer():
-            """Function to start a thread that updates the queue status periodically"""
-            import threading
-            
-            def refresh_loop():
-                while True:
-                    # Sleep for 2 seconds
-                    time.sleep(2)
-                    # Update the timer value to trigger the queue refresh
-                    # We need to use .update() instead of direct assignment to trigger Gradio's update
-                    try:
-                        refresh_timer.update(int(time.time()))
-                    except:
-                        # If the interface is closed, this will throw an exception
-                        break
-            
-            # Start the refresh thread
-            thread = threading.Thread(target=refresh_loop, daemon=True)
-            thread.start()
-
-        # Then after defining your interface but before returning it:
-        start_refresh_timer()
-            
->>>>>>> 13bb9c26
-    return block
-
-
-
-
-def format_queue_status(jobs):
-    """Format job data for display in the queue status table"""
-    rows = []
-    for job in jobs:
-        created = time.strftime('%Y-%m-%d %H:%M:%S', time.localtime(job.created_at)) if job.created_at else ""
-        started = time.strftime('%Y-%m-%d %H:%M:%S', time.localtime(job.started_at)) if job.started_at else ""
-        completed = time.strftime('%Y-%m-%d %H:%M:%S', time.localtime(job.completed_at)) if job.completed_at else ""
-
-        # Calculate elapsed time
-        elapsed_time = ""
-        if job.started_at:
-            if job.completed_at:
-                start_datetime = datetime.datetime.fromtimestamp(job.started_at)
-                complete_datetime = datetime.datetime.fromtimestamp(job.completed_at)
-                elapsed_seconds = (complete_datetime - start_datetime).total_seconds()
-                elapsed_time = f"{elapsed_seconds:.2f}s"
-            else:
-                # For running jobs, calculate elapsed time from now
-                start_datetime = datetime.datetime.fromtimestamp(job.started_at)
-                current_datetime = datetime.datetime.now()
-                elapsed_seconds = (current_datetime - start_datetime).total_seconds()
-                elapsed_time = f"{elapsed_seconds:.2f}s (running)"
-
-        position = job.queue_position if hasattr(job, 'queue_position') else ""
-
-        rows.append([
-            job.id[:6] + '...',
-            job.status.value,
-            created,
-            started,
-            completed,
-            elapsed_time
-        ])
-    return rows
-
-
+import gradio as gr
+import time
+import datetime
+import random
+from typing import List, Dict, Any, Optional
+
+from modules.video_queue import JobStatus
+from modules.prompt_handler import get_section_boundaries, get_quick_prompts
+from diffusers_helper.gradio.progress_bar import make_progress_bar_css, make_progress_bar_html
+
+
+def create_interface(
+    process_fn, 
+    monitor_fn, 
+    end_process_fn, 
+    update_queue_status_fn,
+    default_prompt: str = 'The girl dances gracefully, with clear movements, full of charm.'
+):
+    """
+    Create the Gradio interface for the video generation application
+    
+    Args:
+        process_fn: Function to process a new job
+        monitor_fn: Function to monitor an existing job
+        end_process_fn: Function to cancel the current job
+        update_queue_status_fn: Function to update the queue status display
+        default_prompt: Default prompt text
+        
+    Returns:
+        Gradio Blocks interface
+    """
+    # Get section boundaries and quick prompts
+    section_boundaries = get_section_boundaries()
+    quick_prompts = get_quick_prompts()
+    
+    # Create the interface
+    css = make_progress_bar_css()
+    css += """
+    .contain-image img {
+        object-fit: contain !important;
+        width: 100% !important;
+        height: 100% !important;
+        background: #222;
+    }
+    """
+
+    block = gr.Blocks(css=css, theme="soft").queue()
+    
+    with block:
+        gr.Markdown('# FramePack Studio')
+        
+        with gr.Tabs():
+            with gr.TabItem("Generate"):
+                with gr.Row():
+                    with gr.Column():
+                        input_image = gr.Image(
+                            sources='upload',
+                            type="numpy",
+                            label="Image",
+                            height=320,
+                            elem_classes="contain-image"
+                        )   
+                        
+                        prompt = gr.Textbox(label="Prompt", value=default_prompt)
+
+                        #example_quick_prompts = gr.Dataset(samples=quick_prompts, label='Quick List', samples_per_page=1000, components=[prompt])
+                        #example_quick_prompts.click(lambda x: x[0], inputs=[example_quick_prompts], outputs=prompt, show_progress=False, queue=False)
+                        
+                        with gr.Accordion("Generation Parameters", open=False):
+
+                            use_teacache = gr.Checkbox(label='Use TeaCache', value=True, info='Faster speed, but often makes hands and fingers slightly worse.')
+
+                            n_prompt = gr.Textbox(label="Negative Prompt", value="", visible=False)  # Not used
+                            
+                            with gr.Row():
+                                seed = gr.Number(label="Seed", value=31337, precision=0)
+                                randomize_seed = gr.Checkbox(label="Randomize", value=False, info="Generate a new random seed for each job")
+
+                            total_second_length = gr.Slider(label="Total Video Length (Seconds)", minimum=1, maximum=120, value=5, step=0.1)
+                            latent_window_size = gr.Slider(label="Latent Window Size", minimum=1, maximum=33, value=9, step=1, visible=False)  # Should not change
+                            steps = gr.Slider(label="Steps", minimum=1, maximum=100, value=25, step=1, info='Changing this value is not recommended.')
+
+                            cfg = gr.Slider(label="CFG Scale", minimum=1.0, maximum=32.0, value=1.0, step=0.01, visible=False)  # Should not change
+                            gs = gr.Slider(label="Distilled CFG Scale", minimum=1.0, maximum=32.0, value=10.0, step=0.01, info='Changing this value is not recommended.')
+                            rs = gr.Slider(label="CFG Re-Scale", minimum=0.0, maximum=1.0, value=0.0, step=0.01, visible=False)  # Should not change
+
+                            gpu_memory_preservation = gr.Slider(label="GPU Inference Preserved Memory (GB) (larger means slower)", minimum=6, maximum=128, value=6, step=0.1, info="Set this number to a larger value if you encounter OOM. Larger value causes slower speed.")
+
+                        with gr.Row():
+                            start_button = gr.Button(value="Add to Queue")
+                            # Removed the monitor button since we'll auto-monitor
+                            
+
+                        
+
+                    with gr.Column():
+                        preview_image = gr.Image(label="Next Latents", height=150, visible=True, type="numpy")
+                        result_video = gr.Video(label="Finished Frames", autoplay=True, show_share_button=False, height=256, loop=True)
+                        #gr.Markdown('Note that the ending actions will be generated before the starting actions due to the inverted sampling. If the starting action is not in the video, you just need to wait, and it will be generated later.')
+                        progress_desc = gr.Markdown('', elem_classes='no-generating-animation')
+                        progress_bar = gr.HTML('', elem_classes='no-generating-animation')
+
+                        with gr.Row():  
+                            current_job_id = gr.Textbox(label="Current Job ID", visible=True, interactive=True) 
+                            end_button = gr.Button(value="Cancel Current Job", interactive=True) 
+                        with gr.Row():     
+                            queue_status = gr.DataFrame(
+                                headers=["Job ID", "Status", "Created", "Started", "Completed", "Elapsed"],
+                                datatype=["str", "str", "str", "str", "str", "str"],
+                                label="Job Queue"
+                            )
+
+                        
+        # Add a refresh timer that updates the queue status every 2 seconds
+        refresh_timer = gr.Number(value=0, visible=False)
+        
+        def refresh_timer_fn():
+            """Updates the timer value periodically to trigger queue refresh"""
+            return int(time.time())
+        
+        # Function to handle randomizing the seed if checkbox is checked
+        def process_with_random_seed(*args):
+            # Extract all arguments
+            input_image, prompt_text, n_prompt, seed_value, total_second_length, latent_window_size, steps, cfg, gs, rs, gpu_memory_preservation, use_teacache, randomize_seed_checked = args
+            
+            # If randomize seed is checked, generate a new random seed
+            if randomize_seed_checked:
+                seed_value = random.randint(0, 2147483647)  # Max 32-bit integer
+                print(f"Randomized seed: {seed_value}")
+            
+            # Call the original process function with the potentially updated seed
+            return process_fn(input_image, prompt_text, n_prompt, seed_value, total_second_length, latent_window_size, steps, cfg, gs, rs, gpu_memory_preservation, use_teacache)
+            
+        # Connect the main process function
+        ips = [input_image, prompt, n_prompt, seed, total_second_length, latent_window_size, steps, cfg, gs, rs, gpu_memory_preservation, use_teacache, randomize_seed]
+        
+        # Modified process function that updates the queue status after adding a job
+        def process_with_queue_update(*args):
+            # Call the process function with random seed handling
+            result = process_with_random_seed(*args)
+            
+            # If a job ID was created, automatically start monitoring it and update queue
+            if result and result[1]:  # Check if job_id exists in results
+                job_id = result[1]
+                queue_status_data = update_queue_status_fn()
+                return [result[0], job_id, result[2], result[3], result[4], result[5], result[6], queue_status_data]
+            return result + [update_queue_status_fn()]
+            
+        # Custom end process function that ensures the queue is updated
+        def end_process_with_update():
+            queue_status_data = end_process_fn()
+            # Make sure to return the queue status data
+            return queue_status_data
+
+            
+        # Connect the buttons to their respective functions
+        start_button.click(
+            fn=process_with_queue_update, 
+            inputs=ips, 
+            outputs=[result_video, current_job_id, preview_image, progress_desc, progress_bar, start_button, end_button, queue_status]
+        )
+        
+        # Connect the end button to cancel the current job and update the queue
+        end_button.click(
+            fn=end_process_with_update,
+            outputs=[queue_status]
+        )
+        
+        # Auto-monitor the current job when job_id changes
+        current_job_id.change(
+            fn=monitor_fn,
+            inputs=[current_job_id],
+            outputs=[result_video, current_job_id, preview_image, progress_desc, progress_bar, start_button, end_button]
+        )
+        
+        # Set up auto-refresh for queue status
+        refresh_timer.change(
+            fn=update_queue_status_fn,
+            outputs=[queue_status]
+        )
+        
+        # Create a timer event every 2 seconds
+        def start_refresh_timer():
+            """Function to start a thread that updates the queue status periodically"""
+            import threading
+            
+            def refresh_loop():
+                while True:
+                    # Sleep for 2 seconds
+                    time.sleep(2)
+                    # Update the timer value to trigger the queue refresh
+                    # We need to use .update() instead of direct assignment to trigger Gradio's update
+                    try:
+                        refresh_timer.update(int(time.time()))
+                    except:
+                        # If the interface is closed, this will throw an exception
+                        break
+            
+            # Start the refresh thread
+            thread = threading.Thread(target=refresh_loop, daemon=True)
+            thread.start()
+
+        # Then after defining your interface but before returning it:
+        start_refresh_timer()
+            
+    return block
+
+
+
+
+def format_queue_status(jobs):
+    """Format job data for display in the queue status table"""
+    rows = []
+    for job in jobs:
+        created = time.strftime('%Y-%m-%d %H:%M:%S', time.localtime(job.created_at)) if job.created_at else ""
+        started = time.strftime('%Y-%m-%d %H:%M:%S', time.localtime(job.started_at)) if job.started_at else ""
+        completed = time.strftime('%Y-%m-%d %H:%M:%S', time.localtime(job.completed_at)) if job.completed_at else ""
+
+        # Calculate elapsed time
+        elapsed_time = ""
+        if job.started_at:
+            if job.completed_at:
+                start_datetime = datetime.datetime.fromtimestamp(job.started_at)
+                complete_datetime = datetime.datetime.fromtimestamp(job.completed_at)
+                elapsed_seconds = (complete_datetime - start_datetime).total_seconds()
+                elapsed_time = f"{elapsed_seconds:.2f}s"
+            else:
+                # For running jobs, calculate elapsed time from now
+                start_datetime = datetime.datetime.fromtimestamp(job.started_at)
+                current_datetime = datetime.datetime.now()
+                elapsed_seconds = (current_datetime - start_datetime).total_seconds()
+                elapsed_time = f"{elapsed_seconds:.2f}s (running)"
+
+        position = job.queue_position if hasattr(job, 'queue_position') else ""
+
+        rows.append([
+            job.id[:6] + '...',
+            job.status.value,
+            created,
+            started,
+            completed,
+            elapsed_time
+        ])
+    return rows
+
+